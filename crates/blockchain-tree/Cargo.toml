[package]
name = "reth-blockchain-tree"
version.workspace = true
edition.workspace = true
rust-version.workspace = true
license.workspace = true
homepage.workspace = true
repository.workspace = true

[lints]
workspace = true

[dependencies]
# reth
reth-blockchain-tree-api.workspace = true
reth-primitives.workspace = true
reth-storage-errors.workspace = true
reth-execution-errors.workspace = true
reth-db.workspace = true
reth-evm.workspace = true
reth-revm.workspace = true
reth-provider.workspace = true
reth-stages-api.workspace = true
reth-trie = { workspace = true, features = ["metrics"] }
reth-trie-parallel = { workspace = true, features = ["parallel"] }
reth-network.workspace = true
reth-consensus.workspace = true

# common
parking_lot.workspace = true
tracing.workspace = true
tokio = { workspace = true, features = ["macros", "sync"] }

# metrics
reth-metrics = { workspace = true, features = ["common"] }
metrics.workspace = true

# misc
aquamarine.workspace = true
linked_hash_set = "0.1.4"

[dev-dependencies]
reth-db = { workspace = true, features = ["test-utils"] }
<<<<<<< HEAD
reth-interfaces = { workspace = true, features = ["test-utils"] }
reth-primitives = { workspace = true, features = ["test-utils"] }
=======
reth-primitives = { workspace = true , features = ["test-utils"] }
>>>>>>> d2187093
reth-provider = { workspace = true, features = ["test-utils"] }
reth-evm = { workspace = true, features = ["test-utils"] }
reth-testing-utils.workspace = true
reth-revm.workspace = true
reth-evm-ethereum.workspace = true
parking_lot.workspace = true
assert_matches.workspace = true

[features]
test-utils = []
optimism = [
    "reth-primitives/optimism",
    "reth-provider/optimism",
    "reth-evm-ethereum/optimism",
]<|MERGE_RESOLUTION|>--- conflicted
+++ resolved
@@ -41,12 +41,7 @@
 
 [dev-dependencies]
 reth-db = { workspace = true, features = ["test-utils"] }
-<<<<<<< HEAD
-reth-interfaces = { workspace = true, features = ["test-utils"] }
-reth-primitives = { workspace = true, features = ["test-utils"] }
-=======
 reth-primitives = { workspace = true , features = ["test-utils"] }
->>>>>>> d2187093
 reth-provider = { workspace = true, features = ["test-utils"] }
 reth-evm = { workspace = true, features = ["test-utils"] }
 reth-testing-utils.workspace = true
