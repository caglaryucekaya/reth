//! Implementation specific Errors for the `eth_` namespace.

pub mod api;
use crate::error::api::FromEvmHalt;
use alloy_eips::BlockId;
use alloy_primitives::{Address, Bytes, U256};
use alloy_rpc_types_eth::{error::EthRpcErrorCode, request::TransactionInputError, BlockError};
use alloy_sol_types::{ContractError, RevertReason};
pub use api::{AsEthApiError, FromEthApiError, FromEvmError, IntoEthApiError};
use core::time::Duration;
use reth_errors::{BlockExecutionError, RethError};
use reth_primitives_traits::transaction::{error::InvalidTransactionError, signed::RecoveryError};
use reth_rpc_server_types::result::{
    block_id_to_str, internal_rpc_err, invalid_params_rpc_err, rpc_err, rpc_error_with_code,
};
use reth_transaction_pool::error::{
    Eip4844PoolTransactionError, Eip7702PoolTransactionError, InvalidPoolTransactionError,
    PoolError, PoolErrorKind, PoolTransactionError,
};
use revm::context_interface::result::{
    EVMError, ExecutionResult, HaltReason, InvalidHeader, InvalidTransaction, OutOfGasError,
};
use revm_inspectors::tracing::MuxError;
use tracing::error;

/// A trait to convert an error to an RPC error.
pub trait ToRpcError: core::error::Error + Send + Sync + 'static {
    /// Converts the error to a JSON-RPC error object.
    fn to_rpc_error(&self) -> jsonrpsee_types::ErrorObject<'static>;
}

impl ToRpcError for jsonrpsee_types::ErrorObject<'static> {
    fn to_rpc_error(&self) -> jsonrpsee_types::ErrorObject<'static> {
        self.clone()
    }
}

/// Result alias
pub type EthResult<T> = Result<T, EthApiError>;

/// Errors that can occur when interacting with the `eth_` namespace
#[derive(Debug, thiserror::Error)]
pub enum EthApiError {
    /// When a raw transaction is empty
    #[error("empty transaction data")]
    EmptyRawTransactionData,
    /// When decoding a signed transaction fails
    #[error("failed to decode signed transaction")]
    FailedToDecodeSignedTransaction,
    /// When the transaction signature is invalid
    #[error("invalid transaction signature")]
    InvalidTransactionSignature,
    /// Errors related to the transaction pool
    #[error(transparent)]
    PoolError(RpcPoolError),
    /// Header not found for block hash/number/tag
    #[error("header not found")]
    HeaderNotFound(BlockId),
    /// Header range not found for start block hash/number/tag to end block hash/number/tag
    #[error("header range not found, start block {0:?}, end block {1:?}")]
    HeaderRangeNotFound(BlockId, BlockId),
    /// Receipts not found for block hash/number/tag
    #[error("receipts not found")]
    ReceiptsNotFound(BlockId),
    /// Thrown when a requested receipt is not found
    #[error("receipt not found")]
    ReceiptNotFound,
    /// Thrown when an unknown block or transaction index is encountered
    #[error("unknown block or tx index")]
    UnknownBlockOrTxIndex,
    /// When an invalid block range is provided
    #[error("invalid block range")]
    InvalidBlockRange,
    /// Thrown when the target block for proof computation exceeds the maximum configured window.
    #[error("distance to target block exceeds maximum proof window")]
    ExceedsMaxProofWindow,
    /// An internal error where prevrandao is not set in the evm's environment
    #[error("prevrandao not in the EVM's environment after merge")]
    PrevrandaoNotSet,
    /// `excess_blob_gas` is not set for Cancun and above
    #[error("excess blob gas missing in the EVM's environment after Cancun")]
    ExcessBlobGasNotSet,
    /// Thrown when a call or transaction request (`eth_call`, `eth_estimateGas`,
    /// `eth_sendTransaction`) contains conflicting fields (legacy, EIP-1559)
    #[error("both gasPrice and (maxFeePerGas or maxPriorityFeePerGas) specified")]
    ConflictingFeeFieldsInRequest,
    /// Errors related to invalid transactions
    #[error(transparent)]
    InvalidTransaction(#[from] RpcInvalidTransactionError),
    /// Thrown when constructing an RPC block from primitive block data fails
    #[error(transparent)]
    InvalidBlockData(#[from] BlockError),
    /// Thrown when an `AccountOverride` contains conflicting `state` and `stateDiff` fields
    #[error("account {0:?} has both 'state' and 'stateDiff'")]
    BothStateAndStateDiffInOverride(Address),
    /// Other internal error
    #[error(transparent)]
    Internal(RethError),
    /// Error related to signing
    #[error(transparent)]
    Signing(#[from] SignError),
    /// Thrown when a requested transaction is not found
    #[error("transaction not found")]
    TransactionNotFound,
    /// Some feature is unsupported
    #[error("unsupported")]
    Unsupported(&'static str),
    /// General purpose error for invalid params
    #[error("{0}")]
    InvalidParams(String),
    /// When the tracer config does not match the tracer
    #[error("invalid tracer config")]
    InvalidTracerConfig,
    /// When the percentile array is invalid
    #[error("invalid reward percentiles")]
    InvalidRewardPercentiles,
    /// Error thrown when a spawned blocking task failed to deliver an anticipated response.
    ///
    /// This only happens if the blocking task panics and is aborted before it can return a
    /// response back to the request handler.
    #[error("internal blocking task error")]
    InternalBlockingTaskError,
    /// Error thrown when a spawned blocking task failed to deliver an anticipated response
    #[error("internal eth error")]
    InternalEthError,
    /// Error thrown when a (tracing) call exceeds the configured timeout
    #[error("execution aborted (timeout = {0:?})")]
    ExecutionTimedOut(Duration),
    /// Internal Error thrown by the javascript tracer
    #[error("{0}")]
    InternalJsTracerError(String),
    #[error(transparent)]
    /// Call Input error when both `data` and `input` fields are set and not equal.
    TransactionInputError(#[from] TransactionInputError),
    /// Evm generic purpose error.
    #[error("Revm error: {0}")]
    EvmCustom(String),
    /// Bytecode override is invalid.
    ///
    /// This can happen if bytecode provided in an
    /// [`AccountOverride`](alloy_rpc_types_eth::state::AccountOverride) is malformed, e.g. invalid
    /// 7702 bytecode.
    #[error("Invalid bytecode: {0}")]
    InvalidBytecode(String),
    /// Error encountered when converting a transaction type
    #[error("Transaction conversion error")]
    TransactionConversionError,
    /// Error thrown when tracing with a muxTracer fails
    #[error(transparent)]
    MuxTracerError(#[from] MuxError),
    /// Any other error
    #[error("{0}")]
    Other(Box<dyn ToRpcError>),
}

impl EthApiError {
    /// crates a new [`EthApiError::Other`] variant.
    pub fn other<E: ToRpcError>(err: E) -> Self {
        Self::Other(Box::new(err))
    }

    /// Returns `true` if error is [`RpcInvalidTransactionError::GasTooHigh`]
    pub const fn is_gas_too_high(&self) -> bool {
        matches!(self, Self::InvalidTransaction(RpcInvalidTransactionError::GasTooHigh))
    }

    /// Returns `true` if error is [`RpcInvalidTransactionError::GasTooLow`]
    pub const fn is_gas_too_low(&self) -> bool {
        matches!(self, Self::InvalidTransaction(RpcInvalidTransactionError::GasTooLow))
    }
}

impl From<EthApiError> for jsonrpsee_types::error::ErrorObject<'static> {
    fn from(error: EthApiError) -> Self {
        match error {
            EthApiError::FailedToDecodeSignedTransaction |
            EthApiError::InvalidTransactionSignature |
            EthApiError::EmptyRawTransactionData |
            EthApiError::InvalidBlockRange |
            EthApiError::ExceedsMaxProofWindow |
            EthApiError::ConflictingFeeFieldsInRequest |
            EthApiError::Signing(_) |
            EthApiError::BothStateAndStateDiffInOverride(_) |
            EthApiError::InvalidTracerConfig |
            EthApiError::TransactionConversionError |
            EthApiError::InvalidRewardPercentiles |
            EthApiError::InvalidBytecode(_) => invalid_params_rpc_err(error.to_string()),
            EthApiError::InvalidTransaction(err) => err.into(),
            EthApiError::PoolError(err) => err.into(),
            EthApiError::PrevrandaoNotSet |
            EthApiError::ExcessBlobGasNotSet |
            EthApiError::InvalidBlockData(_) |
            EthApiError::Internal(_) |
<<<<<<< HEAD
            EthApiError::TransactionNotFound |
            EthApiError::EvmCustom(_) |
            EthApiError::EvmPrecompile(_) |
            EthApiError::ReceiptNotFound |
            EthApiError::InvalidRewardPercentiles => internal_rpc_err(error.to_string()),
            EthApiError::UnknownBlockOrTxIndex => {
=======
            EthApiError::EvmCustom(_) => internal_rpc_err(error.to_string()),
            EthApiError::UnknownBlockOrTxIndex | EthApiError::TransactionNotFound => {
>>>>>>> 2563e93d
                rpc_error_with_code(EthRpcErrorCode::ResourceNotFound.code(), error.to_string())
            }
            // TODO(onbjerg): We rewrite the error message here because op-node does string matching
            // on the error message.
            //
            // Until https://github.com/ethereum-optimism/optimism/pull/11759 is released, this must be kept around.
            EthApiError::HeaderNotFound(id) => rpc_error_with_code(
                EthRpcErrorCode::ResourceNotFound.code(),
                format!("block not found: {}", block_id_to_str(id)),
            ),
            EthApiError::ReceiptsNotFound(id) => rpc_error_with_code(
                EthRpcErrorCode::ResourceNotFound.code(),
                format!("{error}: {}", block_id_to_str(id)),
            ),
            EthApiError::HeaderRangeNotFound(start_id, end_id) => rpc_error_with_code(
                EthRpcErrorCode::ResourceNotFound.code(),
                format!(
                    "{error}: start block: {}, end block: {}",
                    block_id_to_str(start_id),
                    block_id_to_str(end_id),
                ),
            ),
            EthApiError::Unsupported(msg) => internal_rpc_err(msg),
            EthApiError::InternalJsTracerError(msg) => internal_rpc_err(msg),
            EthApiError::InvalidParams(msg) => invalid_params_rpc_err(msg),
            err @ EthApiError::ExecutionTimedOut(_) => rpc_error_with_code(
                jsonrpsee_types::error::CALL_EXECUTION_FAILED_CODE,
                err.to_string(),
            ),
            err @ (EthApiError::InternalBlockingTaskError | EthApiError::InternalEthError) => {
                internal_rpc_err(err.to_string())
            }
            err @ EthApiError::TransactionInputError(_) => invalid_params_rpc_err(err.to_string()),
            EthApiError::Other(err) => err.to_rpc_error(),
            EthApiError::MuxTracerError(msg) => internal_rpc_err(msg.to_string()),
        }
    }
}

#[cfg(feature = "js-tracer")]
impl From<revm_inspectors::tracing::js::JsInspectorError> for EthApiError {
    fn from(error: revm_inspectors::tracing::js::JsInspectorError) -> Self {
        match error {
            err @ revm_inspectors::tracing::js::JsInspectorError::JsError(_) => {
                Self::InternalJsTracerError(err.to_string())
            }
            err => Self::InvalidParams(err.to_string()),
        }
    }
}

impl From<RethError> for EthApiError {
    fn from(error: RethError) -> Self {
        match error {
            RethError::Provider(err) => err.into(),
            err => Self::Internal(err),
        }
    }
}

impl From<BlockExecutionError> for EthApiError {
    fn from(error: BlockExecutionError) -> Self {
        Self::Internal(error.into())
    }
}

impl From<reth_errors::ProviderError> for EthApiError {
    fn from(error: reth_errors::ProviderError) -> Self {
        use reth_errors::ProviderError;
        match error {
            ProviderError::HeaderNotFound(hash) => Self::HeaderNotFound(hash.into()),
            ProviderError::BlockHashNotFound(hash) | ProviderError::UnknownBlockHash(hash) => {
                Self::HeaderNotFound(hash.into())
            }
            ProviderError::BestBlockNotFound => Self::HeaderNotFound(BlockId::latest()),
            ProviderError::BlockNumberForTransactionIndexNotFound => Self::UnknownBlockOrTxIndex,
            ProviderError::TotalDifficultyNotFound(num) => Self::HeaderNotFound(num.into()),
            ProviderError::FinalizedBlockNotFound => Self::HeaderNotFound(BlockId::finalized()),
            ProviderError::SafeBlockNotFound => Self::HeaderNotFound(BlockId::safe()),
            err => Self::Internal(err.into()),
        }
    }
}

impl From<InvalidHeader> for EthApiError {
    fn from(value: InvalidHeader) -> Self {
        match value {
            InvalidHeader::ExcessBlobGasNotSet => Self::ExcessBlobGasNotSet,
            InvalidHeader::PrevrandaoNotSet => Self::PrevrandaoNotSet,
        }
    }
}

impl<T> From<EVMError<T, InvalidTransaction>> for EthApiError
where
    T: Into<Self>,
{
    fn from(err: EVMError<T, InvalidTransaction>) -> Self {
        match err {
            EVMError::Transaction(invalid_tx) => match invalid_tx {
                InvalidTransaction::NonceTooLow { tx, state } => {
                    Self::InvalidTransaction(RpcInvalidTransactionError::NonceTooLow { tx, state })
                }
                _ => RpcInvalidTransactionError::from(invalid_tx).into(),
            },
            EVMError::Header(err) => err.into(),
            EVMError::Database(err) => err.into(),
            EVMError::Custom(err) => Self::EvmCustom(err),
        }
    }
}

impl From<RecoveryError> for EthApiError {
    fn from(_: RecoveryError) -> Self {
        Self::InvalidTransactionSignature
    }
}

/// An error due to invalid transaction.
///
/// The only reason this exists is to maintain compatibility with other clients de-facto standard
/// error messages.
///
/// These error variants can be thrown when the transaction is checked prior to execution.
///
/// These variants also cover all errors that can be thrown by revm.
///
/// ## Nomenclature
///
/// This type is explicitly modeled after geth's error variants and uses
///   `fee cap` for `max_fee_per_gas`
///   `tip` for `max_priority_fee_per_gas`
#[derive(thiserror::Error, Debug)]
pub enum RpcInvalidTransactionError {
    /// returned if the nonce of a transaction is lower than the one present in the local chain.
    #[error("nonce too low: next nonce {state}, tx nonce {tx}")]
    NonceTooLow {
        /// The nonce of the transaction.
        tx: u64,
        /// The current state of the nonce in the local chain.
        state: u64,
    },
    /// returned if the nonce of a transaction is higher than the next one expected based on the
    /// local chain.
    #[error("nonce too high")]
    NonceTooHigh,
    /// Returned if the nonce of a transaction is too high
    /// Incrementing the nonce would lead to invalid state (overflow)
    #[error("nonce has max value")]
    NonceMaxValue,
    /// thrown if the transaction sender doesn't have enough funds for a transfer
    #[error("insufficient funds for transfer")]
    InsufficientFundsForTransfer,
    /// thrown if creation transaction provides the init code bigger than init code size limit.
    #[error("max initcode size exceeded")]
    MaxInitCodeSizeExceeded,
    /// Represents the inability to cover max fee + value (account balance too low).
    #[error("insufficient funds for gas * price + value: have {balance} want {cost}")]
    InsufficientFunds {
        /// Transaction cost.
        cost: U256,
        /// Current balance of transaction sender.
        balance: U256,
    },
    /// This is similar to [`Self::InsufficientFunds`] but with a different error message and
    /// exists for compatibility reasons.
    ///
    /// This error is used in `eth_estimateCall` when the highest available gas limit, capped with
    /// the allowance of the caller is too low: [`Self::GasTooLow`].
    #[error("gas required exceeds allowance ({gas_limit})")]
    GasRequiredExceedsAllowance {
        /// The gas limit the transaction was executed with.
        gas_limit: u64,
    },
    /// Thrown when calculating gas usage
    #[error("gas uint64 overflow")]
    GasUintOverflow,
    /// Thrown if the transaction is specified to use less gas than required to start the
    /// invocation.
    #[error("intrinsic gas too low")]
    GasTooLow,
    /// Thrown if the transaction gas exceeds the limit
    #[error("intrinsic gas too high")]
    GasTooHigh,
    /// Thrown if a transaction is not supported in the current network configuration.
    #[error("transaction type not supported")]
    TxTypeNotSupported,
    /// Thrown to ensure no one is able to specify a transaction with a tip higher than the total
    /// fee cap.
    #[error("max priority fee per gas higher than max fee per gas")]
    TipAboveFeeCap,
    /// A sanity error to avoid huge numbers specified in the tip field.
    #[error("max priority fee per gas higher than 2^256-1")]
    TipVeryHigh,
    /// A sanity error to avoid huge numbers specified in the fee cap field.
    #[error("max fee per gas higher than 2^256-1")]
    FeeCapVeryHigh,
    /// Thrown post London if the transaction's fee is less than the base fee of the block
    #[error("max fee per gas less than block base fee")]
    FeeCapTooLow,
    /// Thrown if the sender of a transaction is a contract.
    #[error("sender is not an EOA")]
    SenderNoEOA,
    /// Gas limit was exceeded during execution.
    /// Contains the gas limit.
    #[error("out of gas: gas required exceeds: {0}")]
    BasicOutOfGas(u64),
    /// Gas limit was exceeded during memory expansion.
    /// Contains the gas limit.
    #[error("out of gas: gas exhausted during memory expansion: {0}")]
    MemoryOutOfGas(u64),
    /// Gas limit was exceeded during precompile execution.
    /// Contains the gas limit.
    #[error("out of gas: gas exhausted during precompiled contract execution: {0}")]
    PrecompileOutOfGas(u64),
    /// An operand to an opcode was invalid or out of range.
    /// Contains the gas limit.
    #[error("out of gas: invalid operand to an opcode: {0}")]
    InvalidOperandOutOfGas(u64),
    /// Thrown if executing a transaction failed during estimate/call
    #[error(transparent)]
    Revert(RevertError),
    /// Unspecific EVM halt error.
    #[error("EVM error: {0:?}")]
    EvmHalt(HaltReason),
    /// Invalid chain id set for the transaction.
    #[error("invalid chain ID")]
    InvalidChainId,
    /// The transaction is before Spurious Dragon and has a chain ID
    #[error("transactions before Spurious Dragon should not have a chain ID")]
    OldLegacyChainId,
    /// The transitions is before Berlin and has access list
    #[error("transactions before Berlin should not have access list")]
    AccessListNotSupported,
    /// `max_fee_per_blob_gas` is not supported for blocks before the Cancun hardfork.
    #[error("max_fee_per_blob_gas is not supported for blocks before the Cancun hardfork")]
    MaxFeePerBlobGasNotSupported,
    /// `blob_hashes`/`blob_versioned_hashes` is not supported for blocks before the Cancun
    /// hardfork.
    #[error("blob_versioned_hashes is not supported for blocks before the Cancun hardfork")]
    BlobVersionedHashesNotSupported,
    /// Block `blob_base_fee` is greater than tx-specified `max_fee_per_blob_gas` after Cancun.
    #[error("max fee per blob gas less than block blob gas fee")]
    BlobFeeCapTooLow,
    /// Blob transaction has a versioned hash with an invalid blob
    #[error("blob hash version mismatch")]
    BlobHashVersionMismatch,
    /// Blob transaction has no versioned hashes
    #[error("blob transaction missing blob hashes")]
    BlobTransactionMissingBlobHashes,
    /// Blob transaction has too many blobs
    #[error("blob transaction exceeds max blobs per block; got {have}")]
    TooManyBlobs {
        /// The number of blobs in the transaction.
        have: usize,
    },
    /// Blob transaction is a create transaction
    #[error("blob transaction is a create transaction")]
    BlobTransactionIsCreate,
    /// EOF crate should have `to` address
    #[error("EOF crate should have `to` address")]
    EofCrateShouldHaveToAddress,
    /// EIP-7702 is not enabled.
    #[error("EIP-7702 authorization list not supported")]
    AuthorizationListNotSupported,
    /// EIP-7702 transaction has invalid fields set.
    #[error("EIP-7702 authorization list has invalid fields")]
    AuthorizationListInvalidFields,
    /// Any other error
    #[error("{0}")]
    Other(Box<dyn ToRpcError>),
}

impl RpcInvalidTransactionError {
    /// crates a new [`RpcInvalidTransactionError::Other`] variant.
    pub fn other<E: ToRpcError>(err: E) -> Self {
        Self::Other(Box::new(err))
    }
}

impl RpcInvalidTransactionError {
    /// Returns the rpc error code for this error.
    pub const fn error_code(&self) -> i32 {
        match self {
            Self::InvalidChainId |
            Self::GasTooLow |
            Self::GasTooHigh |
            Self::GasRequiredExceedsAllowance { .. } => EthRpcErrorCode::InvalidInput.code(),
            Self::Revert(_) => EthRpcErrorCode::ExecutionError.code(),
            _ => EthRpcErrorCode::TransactionRejected.code(),
        }
    }

    /// Converts the halt error
    ///
    /// Takes the configured gas limit of the transaction which is attached to the error
    pub const fn halt(reason: HaltReason, gas_limit: u64) -> Self {
        match reason {
            HaltReason::OutOfGas(err) => Self::out_of_gas(err, gas_limit),
            HaltReason::NonceOverflow => Self::NonceMaxValue,
            err => Self::EvmHalt(err),
        }
    }

    /// Converts the out of gas error
    pub const fn out_of_gas(reason: OutOfGasError, gas_limit: u64) -> Self {
        match reason {
            OutOfGasError::Basic | OutOfGasError::ReentrancySentry => {
                Self::BasicOutOfGas(gas_limit)
            }
            OutOfGasError::Memory | OutOfGasError::MemoryLimit => Self::MemoryOutOfGas(gas_limit),
            OutOfGasError::Precompile => Self::PrecompileOutOfGas(gas_limit),
            OutOfGasError::InvalidOperand => Self::InvalidOperandOutOfGas(gas_limit),
        }
    }
}

impl From<RpcInvalidTransactionError> for jsonrpsee_types::error::ErrorObject<'static> {
    fn from(err: RpcInvalidTransactionError) -> Self {
        match err {
            RpcInvalidTransactionError::Revert(revert) => {
                // include out data if some
                rpc_err(
                    revert.error_code(),
                    revert.to_string(),
                    revert.output.as_ref().map(|out| out.as_ref()),
                )
            }
            RpcInvalidTransactionError::Other(err) => err.to_rpc_error(),
            err => rpc_err(err.error_code(), err.to_string(), None),
        }
    }
}

impl From<InvalidTransaction> for RpcInvalidTransactionError {
    fn from(err: InvalidTransaction) -> Self {
        match err {
            InvalidTransaction::InvalidChainId => Self::InvalidChainId,
            InvalidTransaction::PriorityFeeGreaterThanMaxFee => Self::TipAboveFeeCap,
            InvalidTransaction::GasPriceLessThanBasefee => Self::FeeCapTooLow,
            InvalidTransaction::CallerGasLimitMoreThanBlock => {
                // tx.gas > block.gas_limit
                Self::GasTooHigh
            }
            InvalidTransaction::CallGasCostMoreThanGasLimit { .. } => {
                // tx.gas < cost
                Self::GasTooLow
            }
            InvalidTransaction::GasFloorMoreThanGasLimit { .. } => {
                // Post prague EIP-7623 tx floor calldata gas cost > tx.gas_limit
                // where floor gas is the minimum amount of gas that will be spent
                // In other words, the tx's gas limit is lower that the minimum gas requirements of
                // the tx's calldata
                Self::GasTooLow
            }
            InvalidTransaction::RejectCallerWithCode => Self::SenderNoEOA,
            InvalidTransaction::LackOfFundForMaxFee { fee, balance } => {
                Self::InsufficientFunds { cost: *fee, balance: *balance }
            }
            InvalidTransaction::OverflowPaymentInTransaction => Self::GasUintOverflow,
            InvalidTransaction::NonceOverflowInTransaction => Self::NonceMaxValue,
            InvalidTransaction::CreateInitCodeSizeLimit => Self::MaxInitCodeSizeExceeded,
            InvalidTransaction::NonceTooHigh { .. } => Self::NonceTooHigh,
            InvalidTransaction::NonceTooLow { tx, state } => Self::NonceTooLow { tx, state },
            InvalidTransaction::AccessListNotSupported => Self::AccessListNotSupported,
            InvalidTransaction::MaxFeePerBlobGasNotSupported => Self::MaxFeePerBlobGasNotSupported,
            InvalidTransaction::BlobVersionedHashesNotSupported => {
                Self::BlobVersionedHashesNotSupported
            }
            InvalidTransaction::BlobGasPriceGreaterThanMax => Self::BlobFeeCapTooLow,
            InvalidTransaction::EmptyBlobs => Self::BlobTransactionMissingBlobHashes,
            InvalidTransaction::BlobVersionNotSupported => Self::BlobHashVersionMismatch,
            InvalidTransaction::TooManyBlobs { have, .. } => Self::TooManyBlobs { have },
            InvalidTransaction::BlobCreateTransaction => Self::BlobTransactionIsCreate,
            InvalidTransaction::EofCreateShouldHaveToAddress => Self::EofCrateShouldHaveToAddress,
            InvalidTransaction::AuthorizationListNotSupported => {
                Self::AuthorizationListNotSupported
            }
            InvalidTransaction::AuthorizationListInvalidFields |
            InvalidTransaction::EmptyAuthorizationList => Self::AuthorizationListInvalidFields,
            InvalidTransaction::Eip2930NotSupported |
            InvalidTransaction::Eip1559NotSupported |
            InvalidTransaction::Eip4844NotSupported |
            InvalidTransaction::Eip7702NotSupported => Self::TxTypeNotSupported,
        }
    }
}

impl From<InvalidTransactionError> for RpcInvalidTransactionError {
    fn from(err: InvalidTransactionError) -> Self {
        use InvalidTransactionError;
        // This conversion is used to convert any transaction errors that could occur inside the
        // txpool (e.g. `eth_sendRawTransaction`) to their corresponding RPC
        match err {
            InvalidTransactionError::InsufficientFunds(res) => {
                Self::InsufficientFunds { cost: res.expected, balance: res.got }
            }
            InvalidTransactionError::NonceNotConsistent { tx, state } => {
                Self::NonceTooLow { tx, state }
            }
            InvalidTransactionError::OldLegacyChainId => {
                // Note: this should be unreachable since Spurious Dragon now enabled
                Self::OldLegacyChainId
            }
            InvalidTransactionError::ChainIdMismatch => Self::InvalidChainId,
            InvalidTransactionError::Eip2930Disabled |
            InvalidTransactionError::Eip1559Disabled |
            InvalidTransactionError::Eip4844Disabled |
            InvalidTransactionError::Eip7702Disabled |
            InvalidTransactionError::TxTypeNotSupported => Self::TxTypeNotSupported,
            InvalidTransactionError::GasUintOverflow => Self::GasUintOverflow,
            InvalidTransactionError::GasTooLow => Self::GasTooLow,
            InvalidTransactionError::GasTooHigh => Self::GasTooHigh,
            InvalidTransactionError::TipAboveFeeCap => Self::TipAboveFeeCap,
            InvalidTransactionError::FeeCapTooLow => Self::FeeCapTooLow,
            InvalidTransactionError::SignerAccountHasBytecode => Self::SenderNoEOA,
        }
    }
}

/// Represents a reverted transaction and its output data.
///
/// Displays "execution reverted(: reason)?" if the reason is a string.
#[derive(Debug, Clone, thiserror::Error)]
pub struct RevertError {
    /// The transaction output data
    ///
    /// Note: this is `None` if output was empty
    output: Option<Bytes>,
}

// === impl RevertError ==

impl RevertError {
    /// Wraps the output bytes
    ///
    /// Note: this is intended to wrap an revm output
    pub fn new(output: Bytes) -> Self {
        if output.is_empty() {
            Self { output: None }
        } else {
            Self { output: Some(output) }
        }
    }

    /// Returns error code to return for this error.
    pub const fn error_code(&self) -> i32 {
        EthRpcErrorCode::ExecutionError.code()
    }
}

impl std::fmt::Display for RevertError {
    fn fmt(&self, f: &mut std::fmt::Formatter<'_>) -> std::fmt::Result {
        f.write_str("execution reverted")?;
        if let Some(reason) = self.output.as_ref().and_then(|out| RevertReason::decode(out)) {
            let error = reason.to_string();
            let mut error = error.as_str();
            if matches!(reason, RevertReason::ContractError(ContractError::Revert(_))) {
                // we strip redundant `revert: ` prefix from the revert reason
                error = error.trim_start_matches("revert: ");
            }
            write!(f, ": {error}")?;
        }
        Ok(())
    }
}

/// A helper error type that's mainly used to mirror `geth` Txpool's error messages
#[derive(Debug, thiserror::Error)]
pub enum RpcPoolError {
    /// When the transaction is already known
    #[error("already known")]
    AlreadyKnown,
    /// When the sender is invalid
    #[error("invalid sender")]
    InvalidSender,
    /// When the transaction is underpriced
    #[error("transaction underpriced")]
    Underpriced,
    /// When the transaction pool is full
    #[error("txpool is full")]
    TxPoolOverflow,
    /// When the replacement transaction is underpriced
    #[error("replacement transaction underpriced")]
    ReplaceUnderpriced,
    /// When the transaction exceeds the block gas limit
    #[error("exceeds block gas limit")]
    ExceedsGasLimit,
    /// When a negative value is encountered
    #[error("negative value")]
    NegativeValue,
    /// When oversized data is encountered
    #[error("oversized data")]
    OversizedData,
    /// When the max initcode size is exceeded
    #[error("max initcode size exceeded")]
    ExceedsMaxInitCodeSize,
    /// Errors related to invalid transactions
    #[error(transparent)]
    Invalid(#[from] RpcInvalidTransactionError),
    /// Custom pool error
    #[error(transparent)]
    PoolTransactionError(Box<dyn PoolTransactionError>),
    /// EIP-4844 related error
    #[error(transparent)]
    Eip4844(#[from] Eip4844PoolTransactionError),
    /// EIP-7702 related error
    #[error(transparent)]
    Eip7702(#[from] Eip7702PoolTransactionError),
    /// Thrown if a conflicting transaction type is already in the pool
    ///
    /// In other words, thrown if a transaction with the same sender that violates the exclusivity
    /// constraint (blob vs normal tx)
    #[error("address already reserved")]
    AddressAlreadyReserved,
    /// Other unspecified error
    #[error(transparent)]
    Other(Box<dyn core::error::Error + Send + Sync>),
}

impl From<RpcPoolError> for jsonrpsee_types::error::ErrorObject<'static> {
    fn from(error: RpcPoolError) -> Self {
        match error {
            RpcPoolError::Invalid(err) => err.into(),
            RpcPoolError::TxPoolOverflow => {
                rpc_error_with_code(EthRpcErrorCode::TransactionRejected.code(), error.to_string())
            }
            error => internal_rpc_err(error.to_string()),
        }
    }
}

impl From<PoolError> for RpcPoolError {
    fn from(err: PoolError) -> Self {
        match err.kind {
            PoolErrorKind::ReplacementUnderpriced => Self::ReplaceUnderpriced,
            PoolErrorKind::FeeCapBelowMinimumProtocolFeeCap(_) => Self::Underpriced,
            PoolErrorKind::SpammerExceededCapacity(_) | PoolErrorKind::DiscardedOnInsert => {
                Self::TxPoolOverflow
            }
            PoolErrorKind::InvalidTransaction(err) => err.into(),
            PoolErrorKind::Other(err) => Self::Other(err),
            PoolErrorKind::AlreadyImported => Self::AlreadyKnown,
            PoolErrorKind::ExistingConflictingTransactionType(_, _) => Self::AddressAlreadyReserved,
        }
    }
}

impl From<InvalidPoolTransactionError> for RpcPoolError {
    fn from(err: InvalidPoolTransactionError) -> Self {
        match err {
            InvalidPoolTransactionError::Consensus(err) => Self::Invalid(err.into()),
            InvalidPoolTransactionError::ExceedsGasLimit(_, _) => Self::ExceedsGasLimit,
            InvalidPoolTransactionError::ExceedsMaxInitCodeSize(_, _) => {
                Self::ExceedsMaxInitCodeSize
            }
            InvalidPoolTransactionError::IntrinsicGasTooLow => {
                Self::Invalid(RpcInvalidTransactionError::GasTooLow)
            }
            InvalidPoolTransactionError::OversizedData(_, _) => Self::OversizedData,
            InvalidPoolTransactionError::Underpriced => Self::Underpriced,
            InvalidPoolTransactionError::Other(err) => Self::PoolTransactionError(err),
            InvalidPoolTransactionError::Eip4844(err) => Self::Eip4844(err),
            InvalidPoolTransactionError::Eip7702(err) => Self::Eip7702(err),
            InvalidPoolTransactionError::Overdraft { cost, balance } => {
                Self::Invalid(RpcInvalidTransactionError::InsufficientFunds { cost, balance })
            }
        }
    }
}

impl From<PoolError> for EthApiError {
    fn from(err: PoolError) -> Self {
        Self::PoolError(RpcPoolError::from(err))
    }
}

/// Errors returned from a sign request.
#[derive(Debug, thiserror::Error)]
pub enum SignError {
    /// Error occurred while trying to sign data.
    #[error("could not sign")]
    CouldNotSign,
    /// Signer for requested account not found.
    #[error("unknown account")]
    NoAccount,
    /// `TypedData` has invalid format.
    #[error("given typed data is not valid")]
    InvalidTypedData,
    /// Invalid transaction request in `sign_transaction`.
    #[error("invalid transaction request")]
    InvalidTransactionRequest,
    /// No chain ID was given.
    #[error("no chainid")]
    NoChainId,
}

/// Converts the evm [`ExecutionResult`] into a result where `Ok` variant is the output bytes if it
/// is [`ExecutionResult::Success`].
pub fn ensure_success<Halt, Error: FromEvmHalt<Halt> + FromEthApiError>(
    result: ExecutionResult<Halt>,
) -> Result<Bytes, Error> {
    match result {
        ExecutionResult::Success { output, .. } => Ok(output.into_data()),
        ExecutionResult::Revert { output, .. } => {
            Err(Error::from_eth_err(RpcInvalidTransactionError::Revert(RevertError::new(output))))
        }
        ExecutionResult::Halt { reason, gas_used } => Err(Error::from_evm_halt(reason, gas_used)),
    }
}

#[cfg(test)]
mod tests {
    use super::*;
    use alloy_sol_types::{Revert, SolError};
    use revm::primitives::b256;

    #[test]
    fn timed_out_error() {
        let err = EthApiError::ExecutionTimedOut(Duration::from_secs(10));
        assert_eq!(err.to_string(), "execution aborted (timeout = 10s)");
    }

    #[test]
    fn header_not_found_message() {
        let err: jsonrpsee_types::error::ErrorObject<'static> =
            EthApiError::HeaderNotFound(BlockId::hash(b256!(
                "0x1a15e3c30cf094a99826869517b16d185d45831d3a494f01030b0001a9d3ebb9"
            )))
            .into();
        assert_eq!(err.message(), "block not found: hash 0x1a15e3c30cf094a99826869517b16d185d45831d3a494f01030b0001a9d3ebb9");
        let err: jsonrpsee_types::error::ErrorObject<'static> =
            EthApiError::HeaderNotFound(BlockId::hash_canonical(b256!(
                "0x1a15e3c30cf094a99826869517b16d185d45831d3a494f01030b0001a9d3ebb9"
            )))
            .into();
        assert_eq!(err.message(), "block not found: canonical hash 0x1a15e3c30cf094a99826869517b16d185d45831d3a494f01030b0001a9d3ebb9");
        let err: jsonrpsee_types::error::ErrorObject<'static> =
            EthApiError::HeaderNotFound(BlockId::number(100000)).into();
        assert_eq!(err.message(), "block not found: 0x186a0");
        let err: jsonrpsee_types::error::ErrorObject<'static> =
            EthApiError::HeaderNotFound(BlockId::latest()).into();
        assert_eq!(err.message(), "block not found: latest");
        let err: jsonrpsee_types::error::ErrorObject<'static> =
            EthApiError::HeaderNotFound(BlockId::safe()).into();
        assert_eq!(err.message(), "block not found: safe");
        let err: jsonrpsee_types::error::ErrorObject<'static> =
            EthApiError::HeaderNotFound(BlockId::finalized()).into();
        assert_eq!(err.message(), "block not found: finalized");
    }

    #[test]
    fn revert_err_display() {
        let revert = Revert::from("test_revert_reason");
        let err = RevertError::new(revert.abi_encode().into());
        let msg = err.to_string();
        assert_eq!(msg, "execution reverted: test_revert_reason");
    }
}<|MERGE_RESOLUTION|>--- conflicted
+++ resolved
@@ -191,17 +191,9 @@
             EthApiError::ExcessBlobGasNotSet |
             EthApiError::InvalidBlockData(_) |
             EthApiError::Internal(_) |
-<<<<<<< HEAD
-            EthApiError::TransactionNotFound |
-            EthApiError::EvmCustom(_) |
-            EthApiError::EvmPrecompile(_) |
             EthApiError::ReceiptNotFound |
-            EthApiError::InvalidRewardPercentiles => internal_rpc_err(error.to_string()),
-            EthApiError::UnknownBlockOrTxIndex => {
-=======
             EthApiError::EvmCustom(_) => internal_rpc_err(error.to_string()),
             EthApiError::UnknownBlockOrTxIndex | EthApiError::TransactionNotFound => {
->>>>>>> 2563e93d
                 rpc_error_with_code(EthRpcErrorCode::ResourceNotFound.code(), error.to_string())
             }
             // TODO(onbjerg): We rewrite the error message here because op-node does string matching
