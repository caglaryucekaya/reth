--- conflicted
+++ resolved
@@ -820,15 +820,11 @@
 
         Ok(self.inner.beacon_consensus.fork_choice_updated(state, payload_attrs, version).await?)
     }
-<<<<<<< HEAD
-=======
 
     /// Returns reference to supported capabilities.
     pub fn capabilities(&self) -> &EngineCapabilities {
         &self.inner.capabilities
     }
-}
->>>>>>> 1e48668b
 
     fn get_blobs_v1(
         &self,
