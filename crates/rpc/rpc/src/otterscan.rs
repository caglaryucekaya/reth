use alloy_consensus::{BlockHeader, Transaction, Typed2718};
use alloy_eips::{BlockId, BlockNumberOrTag};
use alloy_network::{ReceiptResponse, TransactionResponse};
use alloy_primitives::{Address, Bytes, TxHash, B256, U256};
use alloy_rpc_types_eth::{BlockTransactions, TransactionReceipt};
use alloy_rpc_types_trace::{
    filter::{TraceFilter, TraceFilterMode},
    otterscan::{
        BlockDetails, ContractCreator, InternalOperation, OperationType, OtsBlockTransactions,
        OtsReceipt, OtsTransactionReceipt, TraceEntry, TransactionsWithReceipts,
    },
    parity::{Action, CreateAction, CreateOutput, TraceOutput},
};
use async_trait::async_trait;
use futures::{stream::FuturesUnordered, StreamExt};
use jsonrpsee::{core::RpcResult, types::ErrorObjectOwned};
use reth_provider::BlockReader;
use reth_rpc_api::{EthApiServer, OtterscanServer};
use reth_rpc_eth_api::{
    helpers::{EthTransactions, TraceExt},
    FullEthApiTypes, RpcBlock, RpcHeader, RpcReceipt, RpcTransaction, TransactionCompat,
};
use reth_rpc_eth_types::{utils::binary_search, EthApiError};
use reth_rpc_server_types::result::internal_rpc_err;
use revm_inspectors::{
    tracing::{types::CallTraceNode, TracingInspectorConfig},
    transfer::{TransferInspector, TransferKind},
};
<<<<<<< HEAD
use revm_primitives::{ExecutionResult, SignedAuthorization};
use std::sync::Arc;
=======
use revm_primitives::ExecutionResult;
>>>>>>> 84a37569

const API_LEVEL: u64 = 8;

/// Otterscan API.
#[derive(Debug)]
pub struct OtterscanApi<Eth> {
    eth: Eth,
}

impl<Eth> OtterscanApi<Eth> {
    /// Creates a new instance of `Otterscan`.
    pub const fn new(eth: Eth) -> Self {
        Self { eth }
    }
}

impl<Eth> OtterscanApi<Eth>
where
    Eth: FullEthApiTypes,
{
    /// Constructs a `BlockDetails` from a block and its receipts.
    fn block_details(
        &self,
        block: RpcBlock<Eth::NetworkTypes>,
        receipts: Vec<RpcReceipt<Eth::NetworkTypes>>,
    ) -> RpcResult<BlockDetails<RpcHeader<Eth::NetworkTypes>>> {
        // blob fee is burnt, so we don't need to calculate it
        let total_fees = receipts
            .iter()
            .map(|receipt| {
                (receipt.gas_used() as u128).saturating_mul(receipt.effective_gas_price())
            })
            .sum::<u128>();

        Ok(BlockDetails::new(block, Default::default(), U256::from(total_fees)))
    }
}

#[async_trait]
impl<Eth> OtterscanServer<RpcTransaction<Eth::NetworkTypes>, RpcHeader<Eth::NetworkTypes>>
    for OtterscanApi<Eth>
where
    Eth: EthApiServer<
            RpcTransaction<Eth::NetworkTypes>,
            RpcBlock<Eth::NetworkTypes>,
            RpcReceipt<Eth::NetworkTypes>,
            RpcHeader<Eth::NetworkTypes>,
        > + EthTransactions
        + TraceExt
        + 'static,
{
    /// Handler for `ots_getHeaderByNumber` and `erigon_getHeaderByNumber`
    async fn get_header_by_number(
        &self,
        block_number: u64,
    ) -> RpcResult<Option<RpcHeader<Eth::NetworkTypes>>> {
        self.eth.header_by_number(BlockNumberOrTag::Number(block_number)).await
    }

    /// Handler for `ots_hasCode`
    async fn has_code(&self, address: Address, block_id: Option<BlockId>) -> RpcResult<bool> {
        EthApiServer::get_code(&self.eth, address, block_id).await.map(|code| !code.is_empty())
    }

    /// Handler for `ots_getApiLevel`
    async fn get_api_level(&self) -> RpcResult<u64> {
        Ok(API_LEVEL)
    }

    /// Handler for `ots_getInternalOperations`
    async fn get_internal_operations(&self, tx_hash: TxHash) -> RpcResult<Vec<InternalOperation>> {
        let internal_operations = self
            .eth
            .spawn_trace_transaction_in_block_with_inspector(
                tx_hash,
                TransferInspector::new(false),
                |_tx_info, inspector, _, _| Ok(inspector.into_transfers()),
            )
            .await
            .map_err(Into::into)?
            .map(|transfer_operations| {
                transfer_operations
                    .iter()
                    .map(|op| InternalOperation {
                        from: op.from,
                        to: op.to,
                        value: op.value,
                        r#type: match op.kind {
                            TransferKind::Call => OperationType::OpTransfer,
                            TransferKind::Create => OperationType::OpCreate,
                            TransferKind::Create2 => OperationType::OpCreate2,
                            TransferKind::SelfDestruct => OperationType::OpSelfDestruct,
                            TransferKind::EofCreate => OperationType::OpEofCreate,
                        },
                    })
                    .collect::<Vec<_>>()
            })
            .unwrap_or_default();
        Ok(internal_operations)
    }

    /// Handler for `ots_getTransactionError`
    async fn get_transaction_error(&self, tx_hash: TxHash) -> RpcResult<Option<Bytes>> {
        let maybe_revert = self
            .eth
            .spawn_replay_transaction(tx_hash, |_tx_info, res, _| match res.result {
                ExecutionResult::Revert { output, .. } => Ok(Some(output)),
                _ => Ok(None),
            })
            .await
            .map(Option::flatten)
            .map_err(Into::into)?;
        Ok(maybe_revert)
    }

    /// Handler for `ots_traceTransaction`
    async fn trace_transaction(&self, tx_hash: TxHash) -> RpcResult<Option<Vec<TraceEntry>>> {
        let traces = self
            .eth
            .spawn_trace_transaction_in_block(
                tx_hash,
                TracingInspectorConfig::default_parity(),
                move |_tx_info, inspector, _, _| Ok(inspector.into_traces().into_nodes()),
            )
            .await
            .map_err(Into::into)?
            .map(|traces| {
                traces
                    .into_iter()
                    .map(|CallTraceNode { trace, .. }| TraceEntry {
                        r#type: if trace.is_selfdestruct() {
                            "SELFDESTRUCT".to_string()
                        } else {
                            trace.kind.to_string()
                        },
                        depth: trace.depth as u32,
                        from: trace.caller,
                        to: trace.address,
                        value: trace.value,
                        input: trace.data,
                        output: trace.output,
                    })
                    .collect::<Vec<_>>()
            });
        Ok(traces)
    }

    /// Handler for `ots_getBlockDetails`
    async fn get_block_details(
        &self,
        block_number: u64,
    ) -> RpcResult<BlockDetails<RpcHeader<Eth::NetworkTypes>>> {
        let block_id = block_number.into();
        let block = self.eth.block_by_number(block_id, true);
        let block_id = block_id.into();
        let receipts = self.eth.block_receipts(block_id);
        let (block, receipts) = futures::try_join!(block, receipts)?;
        self.block_details(
            block.ok_or(EthApiError::HeaderNotFound(block_id))?,
            receipts.ok_or(EthApiError::ReceiptsNotFound(block_id))?,
        )
    }

    /// Handler for `ots_getBlockDetailsByHash`
    async fn get_block_details_by_hash(
        &self,
        block_hash: B256,
    ) -> RpcResult<BlockDetails<RpcHeader<Eth::NetworkTypes>>> {
        let block = self.eth.block_by_hash(block_hash, true);
        let block_id = block_hash.into();
        let receipts = self.eth.block_receipts(block_id);
        let (block, receipts) = futures::try_join!(block, receipts)?;
        self.block_details(
            block.ok_or(EthApiError::HeaderNotFound(block_id))?,
            receipts.ok_or(EthApiError::ReceiptsNotFound(block_id))?,
        )
    }

    /// Handler for `ots_getBlockTransactions`
    async fn get_block_transactions(
        &self,
        block_number: u64,
        page_number: usize,
        page_size: usize,
    ) -> RpcResult<
        OtsBlockTransactions<RpcTransaction<Eth::NetworkTypes>, RpcHeader<Eth::NetworkTypes>>,
    > {
        let block_id = block_number.into();
        // retrieve full block and its receipts
        let block = self.eth.block_by_number(block_id, true);
        let block_id = block_id.into();
        let receipts = self.eth.block_receipts(block_id);
        let (block, receipts) = futures::try_join!(block, receipts)?;

        let mut block = block.ok_or(EthApiError::HeaderNotFound(block_id))?;
        let mut receipts = receipts.ok_or(EthApiError::ReceiptsNotFound(block_id))?;

        // check if the number of transactions matches the number of receipts
        let tx_len = block.transactions.len();
        if tx_len != receipts.len() {
            return Err(internal_rpc_err(
                "the number of transactions does not match the number of receipts",
            ))
        }

        // make sure the block is full
        let BlockTransactions::Full(transactions) = &mut block.transactions else {
            return Err(internal_rpc_err("block is not full"));
        };

        // Crop page
        let page_end = tx_len.saturating_sub(page_number * page_size);
        let page_start = page_end.saturating_sub(page_size);

        // Crop transactions
        *transactions = transactions.drain(page_start..page_end).collect::<Vec<_>>();

        // The input field returns only the 4 bytes method selector instead of the entire
        // calldata byte blob
        // See also: <https://github.com/ledgerwatch/erigon/blob/aefb97b07d1c4fd32a66097a24eddd8f6ccacae0/turbo/jsonrpc/otterscan_api.go#L610-L617>
        for tx in transactions.iter_mut() {
            if tx.input().len() > 4 {
                Eth::TransactionCompat::otterscan_api_truncate_input(tx);
            }
        }

        // Crop receipts and transform them into OtsTransactionReceipt
        let timestamp = Some(block.header.timestamp());
        let receipts = receipts
            .drain(page_start..page_end)
            .zip(transactions.iter().map(Typed2718::ty))
            .map(|(receipt, tx_ty)| {
                let inner = OtsReceipt {
                    status: receipt.status(),
                    cumulative_gas_used: receipt.cumulative_gas_used(),
                    logs: None,
                    logs_bloom: None,
                    r#type: tx_ty,
                };

                let receipt = TransactionReceipt {
                    inner,
                    transaction_hash: receipt.transaction_hash(),
                    transaction_index: receipt.transaction_index(),
                    block_hash: receipt.block_hash(),
                    block_number: receipt.block_number(),
                    gas_used: receipt.gas_used(),
                    effective_gas_price: receipt.effective_gas_price(),
                    blob_gas_used: receipt.blob_gas_used(),
                    blob_gas_price: receipt.blob_gas_price(),
                    from: receipt.from(),
                    to: receipt.to(),
                    contract_address: receipt.contract_address(),
                };

                OtsTransactionReceipt { receipt, timestamp }
            })
            .collect();

        // use `transaction_count` to indicate the paginate information
        let mut block = OtsBlockTransactions { fullblock: block.into(), receipts };
        block.fullblock.transaction_count = tx_len;
        Ok(block)
    }

    /// Handler for `ots_searchTransactionsBefore`
    async fn search_transactions_before(
        &self,
        _address: Address,
        _block_number: u64,
        _page_size: usize,
    ) -> RpcResult<TransactionsWithReceipts> {
        Err(internal_rpc_err("unimplemented"))
    }

    /// Handler for `ots_searchTransactionsAfter`
    async fn search_transactions_after(
        &self,
        address: Address,
        block_number: u64,
        page_size: usize,
    ) -> RpcResult<TransactionsWithReceipts<RpcTransaction<Eth::NetworkTypes>>> {
        {
            let state = self.eth.latest_state().map_err(|e| internal_rpc_err(e.to_string()))?;
            let account =
                state.basic_account(&address).map_err(|e| internal_rpc_err(e.to_string()))?;

            if account.is_none() {
                return Err(EthApiError::InvalidParams(
                    "invalid parameter: address does not exist".to_string(),
                )
                .into());
            }
        }

        let tip: u64 = self.eth.block_number()?.saturating_to();

        if block_number > tip {
            return Err(EthApiError::InvalidParams(
                "invalid parameter: block number is larger than the chain tip".to_string(),
            )
            .into());
        }

        const BATCH_SIZE: u64 = 1000;

        // Since the transactions are ordered such that the most recent transaction is at the top,
        // if the search reaches the tip of the chain then it is the first page of the
        // transactions. If the search starts from the genesis block, then it is the last page of
        // the transactions
        let mut txs_with_receipts = TransactionsWithReceipts {
            txs: Vec::default(),
            receipts: Vec::default(),
            first_page: false,
            last_page: block_number == 0,
        };

        let filter = TraceFilter {
            from_block: None,
            to_block: None,
            from_address: vec![address],
            to_address: vec![address],
            mode: TraceFilterMode::Union,
            after: None,
            count: None,
        };

        let matcher = Arc::new(filter.matcher());
        let mut cur_block = block_number;

        // iterate over the blocks until `page_size` transactions are found or the tip is reached
        while txs_with_receipts.txs.len() < page_size {
            let start = cur_block;
            let end = std::cmp::min(tip, cur_block + BATCH_SIZE);

            let blocks = self
                .eth
                .provider()
                .sealed_block_with_senders_range(start..=end)
                .map_err(|_| EthApiError::HeaderRangeNotFound(start.into(), end.into()))?
                .into_iter()
                .map(Arc::new)
                .collect::<Vec<_>>();

            let mut block_timestamps = std::collections::HashMap::new();
            let mut futures = FuturesUnordered::new();

            // trace a batch of blocks
            for block in &blocks {
                let matcher = matcher.clone();
                block_timestamps.insert(block.hash(), block.header().timestamp());

                let future = self.eth.trace_block_until(
                    block.hash().into(),
                    Some(block.clone()),
                    None,
                    TracingInspectorConfig::default_parity(),
                    move |tx_info, inspector, _, _, _| {
                        let mut traces = inspector
                            .into_parity_builder()
                            .into_localized_transaction_traces(tx_info);
                        traces.retain(|trace| matcher.matches(&trace.trace));
                        Ok(Some(traces))
                    },
                );

                futures.push(future);
            }

            while let Some(result) = futures.next().await {
                let traces = result
                    .map_err(Into::into)?
                    .into_iter()
                    .flatten()
                    .flat_map(|traces| traces.into_iter().flatten())
                    .collect::<Vec<_>>();

                // iterate over the traces and fetch the corresponding transactions and receipts
                for trace in &traces {
                    let tx_hash = trace.transaction_hash.ok_or(EthApiError::TransactionNotFound)?;
                    let tx = EthApiServer::transaction_by_hash(&self.eth, tx_hash);
                    let receipt = EthApiServer::transaction_receipt(&self.eth, tx_hash);
                    let (tx, receipt) = futures::try_join!(tx, receipt)?;
                    let tx = tx.ok_or(EthApiError::TransactionNotFound)?;
                    let receipt = receipt.ok_or(EthApiError::ReceiptNotFound)?;

                    let inner = OtsReceipt {
                        status: receipt.status(),
                        cumulative_gas_used: receipt.cumulative_gas_used(),
                        logs: None,
                        logs_bloom: None,
                        r#type: tx.ty(),
                    };

                    let receipt = TransactionReceipt {
                        inner,
                        transaction_hash: receipt.transaction_hash(),
                        transaction_index: receipt.transaction_index(),
                        block_hash: receipt.block_hash(),
                        block_number: receipt.block_number(),
                        gas_used: receipt.gas_used(),
                        effective_gas_price: receipt.effective_gas_price(),
                        blob_gas_used: receipt.blob_gas_used(),
                        blob_gas_price: receipt.blob_gas_price(),
                        from: receipt.from(),
                        to: receipt.to(),
                        contract_address: receipt.contract_address(),
                        authorization_list: receipt
                            .authorization_list()
                            .map(<[SignedAuthorization]>::to_vec),
                    };

                    let receipt = OtsTransactionReceipt {
                        receipt,
                        timestamp: trace
                            .block_hash
                            .and_then(|hash| block_timestamps.get(&hash).copied()),
                    };

                    txs_with_receipts.txs.push(tx);
                    txs_with_receipts.receipts.push(receipt);
                }
            }

            if end == tip {
                // most current block is reached meaning this is the first page of the transactions
                txs_with_receipts.first_page = true;
                break;
            }

            cur_block = end + 1;
        }

        // Zip and sort transactions and receipts together by block number
        let mut tx_receipt_pairs: Vec<_> =
            txs_with_receipts.txs.into_iter().zip(txs_with_receipts.receipts).collect();

        tx_receipt_pairs.sort_by_key(|(tx, _)| {
            tx.block_number().expect("Transactions on chain must have block number")
        });

        // Get page_size number of transactions. If the page size is reached while within a
        // block, all transactions in that block are included even if it exceeds the page_number
        let (paginated_txs, paginated_receipts): (Vec<_>, Vec<_>) = tx_receipt_pairs
            .into_iter()
            .scan((None, 0), |(current_block_number, count), (tx, receipt)| {
                let block_number =
                    tx.block_number().expect("Transactions on chain must have block number");
                if *count >= page_size && *current_block_number != Some(block_number) {
                    return None;
                }
                if *current_block_number != Some(block_number) {
                    *current_block_number = Some(block_number);
                }
                *count += 1;
                Some((tx, receipt))
            })
            .unzip();

        // Reverse the order of the transactions to make the most recent ones appear first
        txs_with_receipts.txs = paginated_txs.into_iter().rev().collect();
        txs_with_receipts.receipts = paginated_receipts.into_iter().rev().collect();

        Ok(txs_with_receipts)
    }

    /// Handler for `ots_getTransactionBySenderAndNonce`
    async fn get_transaction_by_sender_and_nonce(
        &self,
        sender: Address,
        nonce: u64,
    ) -> RpcResult<Option<TxHash>> {
        Ok(self
            .eth
            .get_transaction_by_sender_and_nonce(sender, nonce, false)
            .await
            .map_err(Into::into)?
            .map(|tx| tx.tx_hash()))
    }

    /// Handler for `ots_getContractCreator`
    async fn get_contract_creator(&self, address: Address) -> RpcResult<Option<ContractCreator>> {
        if !self.has_code(address, None).await? {
            return Ok(None);
        }

        let num = binary_search::<_, _, ErrorObjectOwned>(
            1,
            self.eth.block_number()?.saturating_to(),
            |mid| {
                Box::pin(async move {
                    Ok(!EthApiServer::get_code(&self.eth, address, Some(mid.into()))
                        .await?
                        .is_empty())
                })
            },
        )
        .await?;

        let traces = self
            .eth
            .trace_block_with(
                num.into(),
                None,
                TracingInspectorConfig::default_parity(),
                |tx_info, inspector, _, _, _| {
                    Ok(inspector.into_parity_builder().into_localized_transaction_traces(tx_info))
                },
            )
            .await
            .map_err(Into::into)?
            .map(|traces| {
                traces
                    .into_iter()
                    .flatten()
                    .map(|tx_trace| {
                        let trace = tx_trace.trace;
                        Ok(match (trace.action, trace.result, trace.error) {
                            (
                                Action::Create(CreateAction { from: creator, .. }),
                                Some(TraceOutput::Create(CreateOutput {
                                    address: contract, ..
                                })),
                                None,
                            ) if contract == address => Some(ContractCreator {
                                hash: tx_trace
                                    .transaction_hash
                                    .ok_or(EthApiError::TransactionNotFound)?,
                                creator,
                            }),
                            _ => None,
                        })
                    })
                    .filter_map(Result::transpose)
                    .collect::<Result<Vec<_>, EthApiError>>()
            })
            .transpose()?;

        // A contract maybe created and then destroyed in multiple transactions, here we
        // return the first found transaction, this behavior is consistent with etherscan's
        let found = traces.and_then(|traces| traces.first().copied());
        Ok(found)
    }
}<|MERGE_RESOLUTION|>--- conflicted
+++ resolved
@@ -26,12 +26,8 @@
     tracing::{types::CallTraceNode, TracingInspectorConfig},
     transfer::{TransferInspector, TransferKind},
 };
-<<<<<<< HEAD
-use revm_primitives::{ExecutionResult, SignedAuthorization};
+use revm_primitives::ExecutionResult;
 use std::sync::Arc;
-=======
-use revm_primitives::ExecutionResult;
->>>>>>> 84a37569
 
 const API_LEVEL: u64 = 8;
 
@@ -439,9 +435,6 @@
                         from: receipt.from(),
                         to: receipt.to(),
                         contract_address: receipt.contract_address(),
-                        authorization_list: receipt
-                            .authorization_list()
-                            .map(<[SignedAuthorization]>::to_vec),
                     };
 
                     let receipt = OtsTransactionReceipt {
