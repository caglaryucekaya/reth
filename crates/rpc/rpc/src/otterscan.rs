use alloy_consensus::{BlockHeader, Transaction, Typed2718};
use alloy_eips::{BlockId, BlockNumberOrTag};
use alloy_network::{ReceiptResponse, TransactionResponse};
use alloy_primitives::{Address, Bytes, TxHash, B256, U256};
use alloy_rpc_types_eth::{BlockTransactions, TransactionReceipt};
use alloy_rpc_types_trace::{
    filter::{TraceFilter, TraceFilterMode},
    otterscan::{
        BlockDetails, ContractCreator, InternalOperation, OperationType, OtsBlockTransactions,
        OtsReceipt, OtsTransactionReceipt, TraceEntry, TransactionsWithReceipts,
    },
    parity::{Action, CreateAction, CreateOutput, TraceOutput},
};
use async_trait::async_trait;
use futures::{stream::FuturesUnordered, StreamExt};
use jsonrpsee::{core::RpcResult, types::ErrorObjectOwned};
use reth_provider::BlockReader;
use reth_rpc_api::{EthApiServer, OtterscanServer};
use reth_rpc_eth_api::{
    helpers::{EthTransactions, TraceExt},
    FullEthApiTypes, RpcBlock, RpcHeader, RpcReceipt, RpcTransaction, TransactionCompat,
};
use reth_rpc_eth_types::{utils::binary_search, EthApiError};
use reth_rpc_server_types::result::internal_rpc_err;
use revm::context_interface::result::ExecutionResult;
use revm_inspectors::{
    tracing::{types::CallTraceNode, TracingInspectorConfig},
    transfer::{TransferInspector, TransferKind},
};
<<<<<<< HEAD
use revm_primitives::{ExecutionResult, FixedBytes};
use std::{cmp::Reverse, sync::Arc};
=======
>>>>>>> bb13be48

const API_LEVEL: u64 = 8;

/// Otterscan API.
#[derive(Debug)]
pub struct OtterscanApi<Eth> {
    eth: Eth,
}

impl<Eth> OtterscanApi<Eth> {
    /// Creates a new instance of `Otterscan`.
    pub const fn new(eth: Eth) -> Self {
        Self { eth }
    }
}

impl<Eth> OtterscanApi<Eth>
where
    Eth: FullEthApiTypes,
{
    /// Constructs a `BlockDetails` from a block and its receipts.
    fn block_details(
        &self,
        block: RpcBlock<Eth::NetworkTypes>,
        receipts: Vec<RpcReceipt<Eth::NetworkTypes>>,
    ) -> RpcResult<BlockDetails<RpcHeader<Eth::NetworkTypes>>> {
        // blob fee is burnt, so we don't need to calculate it
        let total_fees = receipts
            .iter()
            .map(|receipt| {
                (receipt.gas_used() as u128).saturating_mul(receipt.effective_gas_price())
            })
            .sum::<u128>();

        Ok(BlockDetails::new(block, Default::default(), U256::from(total_fees)))
    }
}

#[async_trait]
impl<Eth> OtterscanServer<RpcTransaction<Eth::NetworkTypes>, RpcHeader<Eth::NetworkTypes>>
    for OtterscanApi<Eth>
where
    Eth: EthApiServer<
            RpcTransaction<Eth::NetworkTypes>,
            RpcBlock<Eth::NetworkTypes>,
            RpcReceipt<Eth::NetworkTypes>,
            RpcHeader<Eth::NetworkTypes>,
        > + EthTransactions
        + TraceExt
        + 'static,
{
    /// Handler for `ots_getHeaderByNumber` and `erigon_getHeaderByNumber`
    async fn get_header_by_number(
        &self,
        block_number: u64,
    ) -> RpcResult<Option<RpcHeader<Eth::NetworkTypes>>> {
        self.eth.header_by_number(BlockNumberOrTag::Number(block_number)).await
    }

    /// Handler for `ots_hasCode`
    async fn has_code(&self, address: Address, block_id: Option<BlockId>) -> RpcResult<bool> {
        EthApiServer::get_code(&self.eth, address, block_id).await.map(|code| !code.is_empty())
    }

    /// Handler for `ots_getApiLevel`
    async fn get_api_level(&self) -> RpcResult<u64> {
        Ok(API_LEVEL)
    }

    /// Handler for `ots_getInternalOperations`
    async fn get_internal_operations(&self, tx_hash: TxHash) -> RpcResult<Vec<InternalOperation>> {
        let internal_operations = self
            .eth
            .spawn_trace_transaction_in_block_with_inspector(
                tx_hash,
                TransferInspector::new(false),
                |_tx_info, inspector, _, _| Ok(inspector.into_transfers()),
            )
            .await
            .map_err(Into::into)?
            .map(|transfer_operations| {
                transfer_operations
                    .iter()
                    .map(|op| InternalOperation {
                        from: op.from,
                        to: op.to,
                        value: op.value,
                        r#type: match op.kind {
                            TransferKind::Call => OperationType::OpTransfer,
                            TransferKind::Create => OperationType::OpCreate,
                            TransferKind::Create2 => OperationType::OpCreate2,
                            TransferKind::SelfDestruct => OperationType::OpSelfDestruct,
                            TransferKind::EofCreate => OperationType::OpEofCreate,
                        },
                    })
                    .collect::<Vec<_>>()
            })
            .unwrap_or_default();
        Ok(internal_operations)
    }

    /// Handler for `ots_getTransactionError`
    async fn get_transaction_error(&self, tx_hash: TxHash) -> RpcResult<Option<Bytes>> {
        let maybe_revert = self
            .eth
            .spawn_replay_transaction(tx_hash, |_tx_info, res, _| match res.result {
                ExecutionResult::Revert { output, .. } => Ok(Some(output)),
                _ => Ok(None),
            })
            .await
            .map(Option::flatten)
            .map_err(Into::into)?;
        Ok(maybe_revert)
    }

    /// Handler for `ots_traceTransaction`
    async fn trace_transaction(&self, tx_hash: TxHash) -> RpcResult<Option<Vec<TraceEntry>>> {
        let traces = self
            .eth
            .spawn_trace_transaction_in_block(
                tx_hash,
                TracingInspectorConfig::default_parity(),
                move |_tx_info, inspector, _, _| Ok(inspector.into_traces().into_nodes()),
            )
            .await
            .map_err(Into::into)?
            .map(|traces| {
                traces
                    .into_iter()
                    .map(|CallTraceNode { trace, .. }| TraceEntry {
                        r#type: if trace.is_selfdestruct() {
                            "SELFDESTRUCT".to_string()
                        } else {
                            trace.kind.to_string()
                        },
                        depth: trace.depth as u32,
                        from: trace.caller,
                        to: trace.address,
                        value: trace.value,
                        input: trace.data,
                        output: trace.output,
                    })
                    .collect::<Vec<_>>()
            });
        Ok(traces)
    }

    /// Handler for `ots_getBlockDetails`
    async fn get_block_details(
        &self,
        block_number: u64,
    ) -> RpcResult<BlockDetails<RpcHeader<Eth::NetworkTypes>>> {
        let block_id = block_number.into();
        let block = self.eth.block_by_number(block_id, true);
        let block_id = block_id.into();
        let receipts = self.eth.block_receipts(block_id);
        let (block, receipts) = futures::try_join!(block, receipts)?;
        self.block_details(
            block.ok_or(EthApiError::HeaderNotFound(block_id))?,
            receipts.ok_or(EthApiError::ReceiptsNotFound(block_id))?,
        )
    }

    /// Handler for `ots_getBlockDetailsByHash`
    async fn get_block_details_by_hash(
        &self,
        block_hash: B256,
    ) -> RpcResult<BlockDetails<RpcHeader<Eth::NetworkTypes>>> {
        let block = self.eth.block_by_hash(block_hash, true);
        let block_id = block_hash.into();
        let receipts = self.eth.block_receipts(block_id);
        let (block, receipts) = futures::try_join!(block, receipts)?;
        self.block_details(
            block.ok_or(EthApiError::HeaderNotFound(block_id))?,
            receipts.ok_or(EthApiError::ReceiptsNotFound(block_id))?,
        )
    }

    /// Handler for `ots_getBlockTransactions`
    async fn get_block_transactions(
        &self,
        block_number: u64,
        page_number: usize,
        page_size: usize,
    ) -> RpcResult<
        OtsBlockTransactions<RpcTransaction<Eth::NetworkTypes>, RpcHeader<Eth::NetworkTypes>>,
    > {
        let block_id = block_number.into();
        // retrieve full block and its receipts
        let block = self.eth.block_by_number(block_id, true);
        let block_id = block_id.into();
        let receipts = self.eth.block_receipts(block_id);
        let (block, receipts) = futures::try_join!(block, receipts)?;

        let mut block = block.ok_or(EthApiError::HeaderNotFound(block_id))?;
        let mut receipts = receipts.ok_or(EthApiError::ReceiptsNotFound(block_id))?;

        // check if the number of transactions matches the number of receipts
        let tx_len = block.transactions.len();
        if tx_len != receipts.len() {
            return Err(internal_rpc_err(
                "the number of transactions does not match the number of receipts",
            ))
        }

        // make sure the block is full
        let BlockTransactions::Full(transactions) = &mut block.transactions else {
            return Err(internal_rpc_err("block is not full"));
        };

        // Crop page
        let page_end = tx_len.saturating_sub(page_number * page_size);
        let page_start = page_end.saturating_sub(page_size);

        // Crop transactions
        *transactions = transactions.drain(page_start..page_end).collect::<Vec<_>>();

        // The input field returns only the 4 bytes method selector instead of the entire
        // calldata byte blob
        // See also: <https://github.com/ledgerwatch/erigon/blob/aefb97b07d1c4fd32a66097a24eddd8f6ccacae0/turbo/jsonrpc/otterscan_api.go#L610-L617>
        for tx in transactions.iter_mut() {
            if tx.input().len() > 4 {
                Eth::TransactionCompat::otterscan_api_truncate_input(tx);
            }
        }

        // Crop receipts and transform them into OtsTransactionReceipt
        let timestamp = Some(block.header.timestamp());
        let receipts = receipts
            .drain(page_start..page_end)
            .zip(transactions.iter().map(Typed2718::ty))
            .map(|(receipt, tx_ty)| {
                let inner = OtsReceipt {
                    status: receipt.status(),
                    cumulative_gas_used: receipt.cumulative_gas_used(),
                    logs: None,
                    logs_bloom: None,
                    r#type: tx_ty,
                };

                let receipt = TransactionReceipt {
                    inner,
                    transaction_hash: receipt.transaction_hash(),
                    transaction_index: receipt.transaction_index(),
                    block_hash: receipt.block_hash(),
                    block_number: receipt.block_number(),
                    gas_used: receipt.gas_used(),
                    effective_gas_price: receipt.effective_gas_price(),
                    blob_gas_used: receipt.blob_gas_used(),
                    blob_gas_price: receipt.blob_gas_price(),
                    from: receipt.from(),
                    to: receipt.to(),
                    contract_address: receipt.contract_address(),
                };

                OtsTransactionReceipt { receipt, timestamp }
            })
            .collect();

        // use `transaction_count` to indicate the paginate information
        let mut block = OtsBlockTransactions { fullblock: block.into(), receipts };
        block.fullblock.transaction_count = tx_len;
        Ok(block)
    }

    /// Handler for `ots_searchTransactionsBefore`
    async fn search_transactions_before(
        &self,
        address: Address,
        block_number: u64,
        page_size: usize,
    ) -> RpcResult<TransactionsWithReceipts<RpcTransaction<Eth::NetworkTypes>>> {
        {
            let state = self.eth.latest_state().map_err(|e| internal_rpc_err(e.to_string()))?;
            let account =
                state.basic_account(&address).map_err(|e| internal_rpc_err(e.to_string()))?;

            if account.is_none() {
                return Err(EthApiError::InvalidParams(
                    "invalid parameter: address does not exist".to_string(),
                )
                .into());
            }
        }

        let tip: u64 = self.eth.block_number()?.saturating_to();

        if block_number > tip {
            return Err(EthApiError::InvalidParams(
                "invalid parameter: block number is larger than the chain tip".to_string(),
            )
            .into());
        }

        const BATCH_SIZE: u64 = 1000;

        // Since the results are in reverse chronological order, if the search starts from the tip
        // of the chain (block_number == 0) then it is the first page. If the search reaches
        // the genesis block, then it is the last page
        let mut txs_with_receipts = TransactionsWithReceipts {
            txs: Vec::default(),
            receipts: Vec::default(),
            first_page: block_number == 0,
            last_page: false,
        };

        let filter = TraceFilter {
            from_block: None,
            to_block: None,
            from_address: vec![address],
            to_address: vec![address],
            mode: TraceFilterMode::Union,
            after: None,
            count: None,
        };

        let matcher = Arc::new(filter.matcher());
        let mut cur_block = if block_number == 0 { tip } else { block_number - 1 };

        // iterate over the blocks until `page_size` transactions are found or the genesis block is
        // reached
        while txs_with_receipts.txs.len() < page_size {
            let start = cur_block.saturating_sub(BATCH_SIZE);
            let end = cur_block;

            let blocks = self
                .eth
                .provider()
                .sealed_block_with_senders_range(start..=end)
                .map_err(|_| EthApiError::HeaderRangeNotFound(start.into(), end.into()))?
                .into_iter()
                .map(Arc::new)
                .collect::<Vec<_>>();

            let mut block_timestamps = std::collections::HashMap::new();
            let mut futures = FuturesUnordered::new();

            // trace a batch of blocks
            for block in &blocks {
                let matcher = matcher.clone();
                block_timestamps.insert(block.hash(), block.header().timestamp());

                let future = self.eth.trace_block_until(
                    block.hash().into(),
                    Some(block.clone()),
                    None,
                    TracingInspectorConfig::default_parity(),
                    move |tx_info, inspector, _, _, _| {
                        let mut traces = inspector
                            .into_parity_builder()
                            .into_localized_transaction_traces(tx_info);
                        traces.retain(|trace| matcher.matches(&trace.trace));

                        Ok(Some(traces))
                    },
                );

                futures.push(future);
            }

            while let Some(result) = futures.next().await {
                let traces = result
                    .map_err(Into::into)?
                    .into_iter()
                    .flatten()
                    .flat_map(|traces| traces.into_iter().flatten())
                    .collect::<Vec<_>>();

                let mut prev_tx_hash = FixedBytes::default();

                // iterate over the traces and fetch the corresponding transactions and receipts
                for trace in &traces {
                    let tx_hash = trace.transaction_hash.ok_or(EthApiError::TransactionNotFound)?;

                    // If intermediate traces of the same transaction are matched, skip them
                    if tx_hash == prev_tx_hash {
                        continue;
                    }
                    prev_tx_hash = tx_hash;

                    let tx = EthApiServer::transaction_by_hash(&self.eth, tx_hash);
                    let receipt = EthApiServer::transaction_receipt(&self.eth, tx_hash);
                    let (tx, receipt) = futures::try_join!(tx, receipt)?;
                    let tx = tx.ok_or(EthApiError::TransactionNotFound)?;
                    let receipt = receipt.ok_or(EthApiError::ReceiptNotFound)?;

                    let inner = OtsReceipt {
                        status: receipt.status(),
                        cumulative_gas_used: receipt.cumulative_gas_used(),
                        logs: None,
                        logs_bloom: None,
                        r#type: tx.ty(),
                    };

                    let receipt = TransactionReceipt {
                        inner,
                        transaction_hash: receipt.transaction_hash(),
                        transaction_index: receipt.transaction_index(),
                        block_hash: receipt.block_hash(),
                        block_number: receipt.block_number(),
                        gas_used: receipt.gas_used(),
                        effective_gas_price: receipt.effective_gas_price(),
                        blob_gas_used: receipt.blob_gas_used(),
                        blob_gas_price: receipt.blob_gas_price(),
                        from: receipt.from(),
                        to: receipt.to(),
                        contract_address: receipt.contract_address(),
                    };

                    let receipt = OtsTransactionReceipt {
                        receipt,
                        timestamp: trace
                            .block_hash
                            .and_then(|hash| block_timestamps.get(&hash).copied()),
                    };

                    txs_with_receipts.txs.push(tx);
                    txs_with_receipts.receipts.push(receipt);
                }
            }

            if start == 0 {
                // Genesis block is reached meaning this is the last page of the transactions
                txs_with_receipts.last_page = true;
                break;
            }

            cur_block = start - 1;
        }

        // Zip and sort transactions and receipts together by block number
        let mut tx_receipt_pairs: Vec<_> =
            txs_with_receipts.txs.into_iter().zip(txs_with_receipts.receipts).collect();

        tx_receipt_pairs.sort_by_key(|(tx, _)| {
            Reverse(tx.block_number().expect("Transactions on chain must have block number"))
        });

        // Get page_size number of transactions. If the page size is reached while within a
        // block, all transactions in that block are included even if it exceeds the page_number
        let (paginated_txs, paginated_receipts): (Vec<_>, Vec<_>) = tx_receipt_pairs
            .into_iter()
            .scan((None, 0), |(current_block_number, count), (tx, receipt)| {
                let block_number =
                    tx.block_number().expect("Transactions on chain must have block number");
                if *count >= page_size && *current_block_number != Some(block_number) {
                    return None;
                }
                if *current_block_number != Some(block_number) {
                    *current_block_number = Some(block_number);
                }
                *count += 1;
                Some((tx, receipt))
            })
            .unzip();

        txs_with_receipts.txs = paginated_txs.into_iter().collect();
        txs_with_receipts.receipts = paginated_receipts.into_iter().collect();

        Ok(txs_with_receipts)
    }

    /// Handler for `ots_searchTransactionsAfter`
    async fn search_transactions_after(
        &self,
        address: Address,
        block_number: u64,
        page_size: usize,
    ) -> RpcResult<TransactionsWithReceipts<RpcTransaction<Eth::NetworkTypes>>> {
        {
            let state = self.eth.latest_state().map_err(|e| internal_rpc_err(e.to_string()))?;
            let account =
                state.basic_account(&address).map_err(|e| internal_rpc_err(e.to_string()))?;

            if account.is_none() {
                return Err(EthApiError::InvalidParams(
                    "invalid parameter: address does not exist".to_string(),
                )
                .into());
            }
        }

        let tip: u64 = self.eth.block_number()?.saturating_to();

        if block_number > tip {
            return Err(EthApiError::InvalidParams(
                "invalid parameter: block number is larger than the chain tip".to_string(),
            )
            .into());
        }

        const BATCH_SIZE: u64 = 1000;

        // Since the results are in reverse chronological order, if the search reaches the tip of
        // the chain then it is the first page. If the search starts from the genesis block,
        // then it is the last page
        let mut txs_with_receipts = TransactionsWithReceipts {
            txs: Vec::default(),
            receipts: Vec::default(),
            first_page: false,
            last_page: block_number == 0,
        };

        let filter = TraceFilter {
            from_block: None,
            to_block: None,
            from_address: vec![address],
            to_address: vec![address],
            mode: TraceFilterMode::Union,
            after: None,
            count: None,
        };

        let matcher = Arc::new(filter.matcher());
        let mut cur_block = if block_number == 0 { 0 } else { block_number + 1 };

        // iterate over the blocks until `page_size` transactions are found or the tip is reached
        while txs_with_receipts.txs.len() < page_size {
            let start = cur_block;
            let end = std::cmp::min(tip, cur_block + BATCH_SIZE);

            let blocks = self
                .eth
                .provider()
                .sealed_block_with_senders_range(start..=end)
                .map_err(|_| EthApiError::HeaderRangeNotFound(start.into(), end.into()))?
                .into_iter()
                .map(Arc::new)
                .collect::<Vec<_>>();

            let mut block_timestamps = std::collections::HashMap::new();
            let mut futures = FuturesUnordered::new();

            // trace a batch of blocks
            for block in &blocks {
                let matcher = matcher.clone();
                block_timestamps.insert(block.hash(), block.header().timestamp());

                let future = self.eth.trace_block_until(
                    block.hash().into(),
                    Some(block.clone()),
                    None,
                    TracingInspectorConfig::default_parity(),
                    move |tx_info, inspector, _, _, _| {
                        let mut traces = inspector
                            .into_parity_builder()
                            .into_localized_transaction_traces(tx_info);
                        traces.retain(|trace| matcher.matches(&trace.trace));
                        Ok(Some(traces))
                    },
                );

                futures.push(future);
            }

            while let Some(result) = futures.next().await {
                let traces = result
                    .map_err(Into::into)?
                    .into_iter()
                    .flatten()
                    .flat_map(|traces| traces.into_iter().flatten())
                    .collect::<Vec<_>>();

                let mut prev_tx_hash = FixedBytes::default();

                // iterate over the traces and fetch the corresponding transactions and receipts
                for trace in &traces {
                    let tx_hash = trace.transaction_hash.ok_or(EthApiError::TransactionNotFound)?;

                    // If intermediate traces of the same transaction are matched, skip them
                    if tx_hash == prev_tx_hash {
                        continue;
                    }
                    prev_tx_hash = tx_hash;

                    let tx = EthApiServer::transaction_by_hash(&self.eth, tx_hash);
                    let receipt = EthApiServer::transaction_receipt(&self.eth, tx_hash);
                    let (tx, receipt) = futures::try_join!(tx, receipt)?;
                    let tx = tx.ok_or(EthApiError::TransactionNotFound)?;
                    let receipt = receipt.ok_or(EthApiError::ReceiptNotFound)?;

                    let inner = OtsReceipt {
                        status: receipt.status(),
                        cumulative_gas_used: receipt.cumulative_gas_used(),
                        logs: None,
                        logs_bloom: None,
                        r#type: tx.ty(),
                    };

                    let receipt = TransactionReceipt {
                        inner,
                        transaction_hash: receipt.transaction_hash(),
                        transaction_index: receipt.transaction_index(),
                        block_hash: receipt.block_hash(),
                        block_number: receipt.block_number(),
                        gas_used: receipt.gas_used(),
                        effective_gas_price: receipt.effective_gas_price(),
                        blob_gas_used: receipt.blob_gas_used(),
                        blob_gas_price: receipt.blob_gas_price(),
                        from: receipt.from(),
                        to: receipt.to(),
                        contract_address: receipt.contract_address(),
                    };

                    let receipt = OtsTransactionReceipt {
                        receipt,
                        timestamp: trace
                            .block_hash
                            .and_then(|hash| block_timestamps.get(&hash).copied()),
                    };

                    txs_with_receipts.txs.push(tx);
                    txs_with_receipts.receipts.push(receipt);
                }
            }

            if end == tip {
                // most current block is reached meaning this is the first page of the transactions
                txs_with_receipts.first_page = true;
                break;
            }

            cur_block = end + 1;
        }

        // Zip and sort transactions and receipts together by block number
        let mut tx_receipt_pairs: Vec<_> =
            txs_with_receipts.txs.into_iter().zip(txs_with_receipts.receipts).collect();

        tx_receipt_pairs.sort_by_key(|(tx, _)| {
            tx.block_number().expect("Transactions on chain must have block number")
        });

        // Get page_size number of transactions. If the page size is reached while within a
        // block, all transactions in that block are included even if it exceeds the page_number
        let (paginated_txs, paginated_receipts): (Vec<_>, Vec<_>) = tx_receipt_pairs
            .into_iter()
            .scan((None, 0), |(current_block_number, count), (tx, receipt)| {
                let block_number =
                    tx.block_number().expect("Transactions on chain must have block number");
                if *count >= page_size && *current_block_number != Some(block_number) {
                    return None;
                }
                if *current_block_number != Some(block_number) {
                    *current_block_number = Some(block_number);
                }
                *count += 1;
                Some((tx, receipt))
            })
            .unzip();

        // Reverse the order of the transactions to make the most recent ones appear first
        txs_with_receipts.txs = paginated_txs.into_iter().rev().collect();
        txs_with_receipts.receipts = paginated_receipts.into_iter().rev().collect();

        Ok(txs_with_receipts)
    }

    /// Handler for `ots_getTransactionBySenderAndNonce`
    async fn get_transaction_by_sender_and_nonce(
        &self,
        sender: Address,
        nonce: u64,
    ) -> RpcResult<Option<TxHash>> {
        Ok(self
            .eth
            .get_transaction_by_sender_and_nonce(sender, nonce, false)
            .await
            .map_err(Into::into)?
            .map(|tx| tx.tx_hash()))
    }

    /// Handler for `ots_getContractCreator`
    async fn get_contract_creator(&self, address: Address) -> RpcResult<Option<ContractCreator>> {
        if !self.has_code(address, None).await? {
            return Ok(None);
        }

        let num = binary_search::<_, _, ErrorObjectOwned>(
            1,
            self.eth.block_number()?.saturating_to(),
            |mid| {
                Box::pin(async move {
                    Ok(!EthApiServer::get_code(&self.eth, address, Some(mid.into()))
                        .await?
                        .is_empty())
                })
            },
        )
        .await?;

        let traces = self
            .eth
            .trace_block_with(
                num.into(),
                None,
                TracingInspectorConfig::default_parity(),
                |tx_info, inspector, _, _, _| {
                    Ok(inspector.into_parity_builder().into_localized_transaction_traces(tx_info))
                },
            )
            .await
            .map_err(Into::into)?
            .map(|traces| {
                traces
                    .into_iter()
                    .flatten()
                    .map(|tx_trace| {
                        let trace = tx_trace.trace;
                        Ok(match (trace.action, trace.result, trace.error) {
                            (
                                Action::Create(CreateAction { from: creator, .. }),
                                Some(TraceOutput::Create(CreateOutput {
                                    address: contract, ..
                                })),
                                None,
                            ) if contract == address => Some(ContractCreator {
                                hash: tx_trace
                                    .transaction_hash
                                    .ok_or(EthApiError::TransactionNotFound)?,
                                creator,
                            }),
                            _ => None,
                        })
                    })
                    .filter_map(Result::transpose)
                    .collect::<Result<Vec<_>, EthApiError>>()
            })
            .transpose()?;

        // A contract maybe created and then destroyed in multiple transactions, here we
        // return the first found transaction, this behavior is consistent with etherscan's
        let found = traces.and_then(|traces| traces.first().copied());
        Ok(found)
    }
}<|MERGE_RESOLUTION|>--- conflicted
+++ resolved
@@ -27,11 +27,8 @@
     tracing::{types::CallTraceNode, TracingInspectorConfig},
     transfer::{TransferInspector, TransferKind},
 };
-<<<<<<< HEAD
-use revm_primitives::{ExecutionResult, FixedBytes};
+use revm_primitives::FixedBytes;
 use std::{cmp::Reverse, sync::Arc};
-=======
->>>>>>> bb13be48
 
 const API_LEVEL: u64 = 8;
 
