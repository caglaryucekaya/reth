--- conflicted
+++ resolved
@@ -15,11 +15,7 @@
 
 impl<N> Web3Api<N> {
     /// Creates a new instance of `Web3Api`.
-<<<<<<< HEAD
-    pub fn new(network: N) -> Self {
-=======
     pub const fn new(network: N) -> Self {
->>>>>>> 105570de
         Self { network }
     }
 }
