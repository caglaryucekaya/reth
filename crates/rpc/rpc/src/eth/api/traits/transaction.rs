//! Database access for `eth_` transaction RPC methods. Loads transaction and receipt data w.r.t.
//! network.

<<<<<<< HEAD
use std::sync::Arc;

use reth_evm::ConfigureEvm;
=======
use crate::eth::{
    error::{EthApiError, EthResult},
    revm_utils::EvmOverrides,
    TransactionSource,
};
>>>>>>> 67d276b7
use reth_primitives::{
    revm::env::fill_block_env_with_coinbase, BlockId, Bytes, FromRecoveredPooledTransaction,
    Header, IntoRecoveredTransaction, Receipt, SealedBlock, SealedBlockWithSenders,
    TransactionMeta, TransactionSigned, TxHash, B256,
};
use reth_provider::{BlockReaderIdExt, ReceiptProvider, StateProviderBox, TransactionsProvider};
use reth_revm::database::StateProviderDatabase;
use reth_rpc_types::{AnyTransactionReceipt, TransactionInfo, TransactionRequest};
use reth_transaction_pool::{TransactionOrigin, TransactionPool};
use revm::{
    db::CacheDB,
    primitives::{
        BlockEnv, CfgEnvWithHandlerCfg, EnvWithHandlerCfg, EvmState, ExecutionResult,
        ResultAndState,
    },
    GetInspector, Inspector,
};
use revm_inspectors::tracing::{TracingInspector, TracingInspectorConfig};
use revm_primitives::{
    db::{Database, DatabaseRef},
    SpecId,
};

use crate::{
    eth::{
        api::{BuildReceipt, EthState, LoadState, SpawnBlocking},
        cache::EthStateCache,
        error::{EthApiError, EthResult},
        revm_utils::{EvmOverrides, FillableTransaction},
        traits::RawTransactionForwarder,
        utils::recover_raw_transaction,
        TransactionSource,
    },
    EthApiSpec,
};

use super::SpawnBlocking;

/// Helper alias type for the state's [`CacheDB`]
pub type StateCacheDB = CacheDB<StateProviderDatabase<StateProviderBox>>;

/// Commonly used transaction related functions for the [`EthApiServer`](crate::EthApi) trait in
/// the `eth_` namespace.
///
/// This includes utilities for transaction tracing, transacting and inspection.
///
/// Async functions that are spawned onto the
/// [`BlockingTaskPool`](reth_tasks::pool::BlockingTaskPool) begin with `spawn_`
///
/// ## Calls
///
/// There are subtle differences between when transacting [`TransactionRequest`]:
///
/// The endpoints `eth_call` and `eth_estimateGas` and `eth_createAccessList` should always
/// __disable__ the base fee check in the [`EnvWithHandlerCfg`]
/// [`Cfg`](revm_primitives::CfgEnvWithHandlerCfg).
///
/// The behaviour for tracing endpoints is not consistent across clients.
/// Geth also disables the basefee check for tracing: <https://github.com/ethereum/go-ethereum/blob/bc0b87ca196f92e5af49bd33cc190ef0ec32b197/eth/tracers/api.go#L955-L955>
/// Erigon does not: <https://github.com/ledgerwatch/erigon/blob/aefb97b07d1c4fd32a66097a24eddd8f6ccacae0/turbo/transactions/tracing.go#L209-L209>
///
/// See also <https://github.com/paradigmxyz/reth/issues/6240>
///
/// This implementation follows the behaviour of Geth and disables the basefee check for tracing.
#[async_trait::async_trait]
pub trait EthTransactions: Send + Sync {
    /// Transaction pool with pending transactions. [`TransactionPool::Transaction`] is the
    /// supported transaction type.
    type Pool: TransactionPool;

    /// Returns a handle for reading data from disk.
    ///
    /// Data access in default (L1) trait method implementations.
    fn provider(&self) -> &impl BlockReaderIdExt;

    /// Returns a handle for reading data from memory.
    ///
    /// Data access in default (L1) trait method implementations.
    fn cache(&self) -> &EthStateCache;

    /// Returns a handle for reading data from pool.
    ///
    /// Data access in default (L1) trait method implementations.
    fn pool(&self) -> &Self::Pool;

    /// Returns a handle for forwarding received raw transactions.
    ///
    /// Access to transaction forwarder in default (L1) trait method implementations.
    fn raw_tx_forwarder(&self) -> &Option<Arc<dyn RawTransactionForwarder>>;

    /// Returns a handle for reading evm config.
    ///
    /// Data access in default (L1) trait method implementations.
    fn evm_config(&self) -> &impl ConfigureEvm;

    /// Executes the [EnvWithHandlerCfg] against the given [Database] without committing state
    /// changes.
    fn transact<DB>(
        &self,
        db: DB,
        env: EnvWithHandlerCfg,
    ) -> EthResult<(ResultAndState, EnvWithHandlerCfg)>
    where
        DB: Database,
        <DB as Database>::Error: Into<EthApiError>,
    {
        let mut evm = self.evm_config().evm_with_env(db, env);
        let res = evm.transact()?;
        let (_, env) = evm.into_db_and_env_with_handler_cfg();
        Ok((res, env))
    }
    /// Executes the [EnvWithHandlerCfg] against the given [Database] without committing state
    /// changes.
    fn inspect<DB, I>(
        &self,
        db: DB,
        env: EnvWithHandlerCfg,
        inspector: I,
    ) -> EthResult<(ResultAndState, EnvWithHandlerCfg)>
    where
        DB: Database,
        <DB as Database>::Error: Into<EthApiError>,
        I: GetInspector<DB>,
    {
        self.inspect_and_return_db(db, env, inspector).map(|(res, env, _)| (res, env))
    }

    /// Same as [Self::inspect] but also returns the database again.
    ///
    /// Even though [Database] is also implemented on `&mut`
    /// this is still useful if there are certain trait bounds on the Inspector's database generic
    /// type
    fn inspect_and_return_db<DB, I>(
        &self,
        db: DB,
        env: EnvWithHandlerCfg,
        inspector: I,
    ) -> EthResult<(ResultAndState, EnvWithHandlerCfg, DB)>
    where
        DB: Database,
        <DB as Database>::Error: Into<EthApiError>,
        I: GetInspector<DB>,
    {
        let mut evm = self.evm_config().evm_with_env_and_inspector(db, env, inspector);
        let res = evm.transact()?;
        let (db, env) = evm.into_db_and_env_with_handler_cfg();
        Ok((res, env, db))
    }

    /// Replays all the transactions until the target transaction is found.
    ///
    /// All transactions before the target transaction are executed and their changes are written to
    /// the _runtime_ db ([CacheDB]).
    ///
    /// Note: This assumes the target transaction is in the given iterator.
    /// Returns the index of the target transaction in the given iterator.
    fn replay_transactions_until<DB, I, Tx>(
        &self,
        db: &mut CacheDB<DB>,
        cfg: CfgEnvWithHandlerCfg,
        block_env: BlockEnv,
        transactions: I,
        target_tx_hash: B256,
    ) -> Result<usize, EthApiError>
    where
        DB: DatabaseRef,
        EthApiError: From<<DB as DatabaseRef>::Error>,
        I: IntoIterator<Item = Tx>,
        Tx: FillableTransaction,
    {
        let env = EnvWithHandlerCfg::new_with_cfg_env(cfg, block_env, Default::default());

        let mut evm = self.evm_config().evm_with_env(db, env);
        let mut index = 0;
        for tx in transactions {
            if tx.hash() == target_tx_hash {
                // reached the target transaction
                break
            }

            tx.try_fill_tx_env(evm.tx_mut())?;
            evm.transact_commit()?;
            index += 1;
        }
        Ok(index)
    }

    /// Returns default gas limit to use for `eth_call` and tracing RPC methods.
    fn call_gas_limit(&self) -> u64;

<<<<<<< HEAD
=======
    /// Returns the state at the given [BlockId]
    fn state_at(&self, at: BlockId) -> EthResult<StateProviderBox>;

>>>>>>> 67d276b7
    /// Executes the closure with the state that corresponds to the given [BlockId].
    fn with_state_at_block<F, T>(&self, at: BlockId, f: F) -> EthResult<T>
    where
        Self: LoadState,
        F: FnOnce(StateProviderBox) -> EthResult<T>,
    {
        let state = self.state_at_block_id(at)?;
        f(state)
    }

    /// Executes the closure with the state that corresponds to the given [BlockId] on a new task
    async fn spawn_with_state_at_block<F, T>(&self, at: BlockId, f: F) -> EthResult<T>
    where
        Self: LoadState + SpawnBlocking,
        F: FnOnce(StateProviderBox) -> EthResult<T> + Send + 'static,
        T: Send + 'static,
    {
        self.spawn_tracing(move |this| {
            let state = this.state_at_block_id(at)?;
            f(state)
        })
        .await
    }

    /// Returns the revm evm env for the requested [BlockId]
    ///
    /// If the [BlockId] this will return the [BlockId] of the block the env was configured
    /// for.
    /// If the [BlockId] is pending, this will return the "Pending" tag, otherwise this returns the
    /// hash of the exact block.
    async fn evm_env_at(&self, at: BlockId) -> EthResult<(CfgEnvWithHandlerCfg, BlockEnv, BlockId)>
    where
        Self: LoadState;

    /// Returns the revm evm env for the raw block header
    ///
    /// This is used for tracing raw blocks
    async fn evm_env_for_raw_block(
        &self,
        header: &Header,
    ) -> EthResult<(CfgEnvWithHandlerCfg, BlockEnv)>
    where
        Self: LoadState,
    {
        // get the parent config first
        let (cfg, mut block_env, _) = self.evm_env_at(header.parent_hash.into()).await?;

        let after_merge = cfg.handler_cfg.spec_id >= SpecId::MERGE;
        fill_block_env_with_coinbase(&mut block_env, header, after_merge, header.beneficiary);

        Ok((cfg, block_env))
    }

    /// Get all transactions in the block with the given hash.
    ///
    /// Returns `None` if block does not exist.
    async fn transactions_by_block(
        &self,
        block: B256,
    ) -> EthResult<Option<Vec<TransactionSigned>>> {
        Ok(self.cache().get_block_transactions(block).await?)
    }

    /// Get the entire block for the given id.
    ///
    /// Returns `None` if block does not exist.
    async fn block_by_id(&self, id: BlockId) -> EthResult<Option<SealedBlock>>;

    /// Get the entire block for the given id.
    ///
    /// Returns `None` if block does not exist.
    async fn block_by_id_with_senders(
        &self,
        id: BlockId,
    ) -> EthResult<Option<SealedBlockWithSenders>>;

    /// Get all transactions in the block with the given hash.
    ///
    /// Returns `None` if block does not exist.
    async fn transactions_by_block_id(
        &self,
        block: BlockId,
    ) -> EthResult<Option<Vec<TransactionSigned>>>;

    /// Returns the EIP-2718 encoded transaction by hash.
    ///
    /// If this is a pooled EIP-4844 transaction, the blob sidecar is included.
    ///
    /// Checks the pool and state.
    ///
    /// Returns `Ok(None)` if no matching transaction was found.
    async fn raw_transaction_by_hash(&self, hash: B256) -> EthResult<Option<Bytes>>
    where
<<<<<<< HEAD
        Self: SpawnBlocking,
    {
        // Note: this is mostly used to fetch pooled transactions so we check the pool first
        if let Some(tx) =
            self.pool().get_pooled_transaction_element(hash).map(|tx| tx.envelope_encoded())
        {
            return Ok(Some(tx))
        }

        self.spawn_blocking_io(move |this| {
            Ok(this.provider().transaction_by_hash(hash)?.map(|tx| tx.envelope_encoded()))
        })
        .await
    }
=======
        Self: SpawnBlocking;
>>>>>>> 67d276b7

    /// Returns the transaction by hash.
    ///
    /// Checks the pool and state.
    ///
    /// Returns `Ok(None)` if no matching transaction was found.
    async fn transaction_by_hash(&self, hash: B256) -> EthResult<Option<TransactionSource>>
    where
<<<<<<< HEAD
        Self: SpawnBlocking,
    {
        // Try to find the transaction on disk
        let mut resp = self
            .spawn_blocking_io(move |this| {
                match this.provider().transaction_by_hash_with_meta(hash)? {
                    None => Ok(None),
                    Some((tx, meta)) => {
                        // Note: we assume this transaction is valid, because it's mined (or part of
                        // pending block) and already. We don't need to
                        // check for pre EIP-2 because this transaction could be pre-EIP-2.
                        let transaction = tx
                            .into_ecrecovered_unchecked()
                            .ok_or(EthApiError::InvalidTransactionSignature)?;

                        let tx = TransactionSource::Block {
                            transaction,
                            index: meta.index,
                            block_hash: meta.block_hash,
                            block_number: meta.block_number,
                            base_fee: meta.base_fee,
                        };
                        Ok(Some(tx))
                    }
                }
            })
            .await?;

        if resp.is_none() {
            // tx not found on disk, check pool
            if let Some(tx) =
                self.pool().get(&hash).map(|tx| tx.transaction.to_recovered_transaction())
            {
                resp = Some(TransactionSource::Pool(tx));
            }
        }

        Ok(resp)
    }
=======
        Self: SpawnBlocking;
>>>>>>> 67d276b7

    /// Returns the transaction by including its corresponding [BlockId]
    ///
    /// Note: this supports pending transactions
    async fn transaction_by_hash_at(
        &self,
        transaction_hash: B256,
    ) -> EthResult<Option<(TransactionSource, BlockId)>>
    where
        Self: SpawnBlocking,
    {
        match self.transaction_by_hash(transaction_hash).await? {
            None => return Ok(None),
            Some(tx) => {
                let res = match tx {
                    tx @ TransactionSource::Pool(_) => (tx, BlockId::pending()),
                    TransactionSource::Block {
                        transaction,
                        index,
                        block_hash,
                        block_number,
                        base_fee,
                    } => {
                        let at = BlockId::Hash(block_hash.into());
                        let tx = TransactionSource::Block {
                            transaction,
                            index,
                            block_hash,
                            block_number,
                            base_fee,
                        };
                        (tx, at)
                    }
                };
                Ok(Some(res))
            }
        }
    }

    /// Returns the _historical_ transaction and the block it was mined in
    async fn historical_transaction_by_hash_at(
        &self,
        hash: B256,
    ) -> EthResult<Option<(TransactionSource, B256)>>
    where
        Self: SpawnBlocking,
    {
        match self.transaction_by_hash_at(hash).await? {
            None => Ok(None),
            Some((tx, at)) => Ok(at.as_block_hash().map(|hash| (tx, hash))),
        }
    }

    /// Returns the transaction receipt for the given hash.
    ///
    /// Returns None if the transaction does not exist or is pending
    /// Note: The tx receipt is not available for pending transactions.
    async fn transaction_receipt(&self, hash: B256) -> EthResult<Option<AnyTransactionReceipt>>
    where
        Self: BuildReceipt + SpawnBlocking + Clone + 'static,
    {
        let result = self.load_transaction_and_receipt(hash).await?;

        let (tx, meta, receipt) = match result {
            Some((tx, meta, receipt)) => (tx, meta, receipt),
            None => return Ok(None),
        };

        self.build_transaction_receipt(tx, meta, receipt).await.map(Some)
    }

    /// Helper method that loads a transaction and its receipt.
    async fn load_transaction_and_receipt(
        &self,
        hash: TxHash,
    ) -> EthResult<Option<(TransactionSigned, TransactionMeta, Receipt)>>
    where
        Self: SpawnBlocking + Clone + 'static,
    {
        let this = self.clone();
        self.spawn_blocking_io(move |_| {
            let (tx, meta) = match this.provider().transaction_by_hash_with_meta(hash)? {
                Some((tx, meta)) => (tx, meta),
                None => return Ok(None),
            };

            let receipt = match this.provider().receipt_by_hash(hash)? {
                Some(recpt) => recpt,
                None => return Ok(None),
            };

            Ok(Some((tx, meta, receipt)))
        })
        .await
    }

    /// Decodes and recovers the transaction and submits it to the pool.
    ///
    /// Returns the hash of the transaction.
    async fn send_raw_transaction(&self, tx: Bytes) -> EthResult<B256> {
        // On optimism, transactions are forwarded directly to the sequencer to be included in
        // blocks that it builds.
        if let Some(client) = self.raw_tx_forwarder().as_ref() {
            tracing::debug!( target: "rpc::eth",  "forwarding raw transaction to");
            client.forward_raw_transaction(&tx).await?;
        }

        let recovered = recover_raw_transaction(tx)?;
        let pool_transaction =
            <Self::Pool as TransactionPool>::Transaction::from_recovered_pooled_transaction(
                recovered,
            );

        // submit the transaction to the pool with a `Local` origin
        let hash = self.pool().add_transaction(TransactionOrigin::Local, pool_transaction).await?;

        Ok(hash)
    }

    /// Signs transaction with a matching signer, if any and submits the transaction to the pool.
    /// Returns the hash of the signed transaction.
    async fn send_transaction(&self, mut request: TransactionRequest) -> EthResult<B256>
    where
        Self: EthApiSpec + EthState;

    /// Prepares the state and env for the given [TransactionRequest] at the given [BlockId] and
    /// executes the closure on a new task returning the result of the closure.
    ///
    /// This returns the configured [EnvWithHandlerCfg] for the given [TransactionRequest] at the
    /// given [BlockId] and with configured call settings: `prepare_call_env`.
    async fn spawn_with_call_at<F, R>(
        &self,
        request: TransactionRequest,
        at: BlockId,
        overrides: EvmOverrides,
        f: F,
    ) -> EthResult<R>
    where
        Self: LoadState,
        F: FnOnce(&mut StateCacheDB, EnvWithHandlerCfg) -> EthResult<R> + Send + 'static,
        R: Send + 'static;

    /// Executes the call request at the given [BlockId].
    async fn transact_call_at(
        &self,
        request: TransactionRequest,
        at: BlockId,
        overrides: EvmOverrides,
    ) -> EthResult<(ResultAndState, EnvWithHandlerCfg)>
    where
        Self: LoadState;

    /// Executes the call request at the given [BlockId] on a new task and returns the result of the
    /// inspect call.
    async fn spawn_inspect_call_at<I>(
        &self,
        request: TransactionRequest,
        at: BlockId,
        overrides: EvmOverrides,
        inspector: I,
    ) -> EthResult<(ResultAndState, EnvWithHandlerCfg)>
    where
        Self: LoadState,
        I: for<'a> Inspector<&'a mut StateCacheDB> + Send + 'static;

    /// Executes the transaction on top of the given [BlockId] with a tracer configured by the
    /// config.
    ///
    /// The callback is then called with the [TracingInspector] and the [ResultAndState] after the
    /// configured [EnvWithHandlerCfg] was inspected.
    ///
    /// Caution: this is blocking
    fn trace_at<F, R>(
        &self,
        env: EnvWithHandlerCfg,
        config: TracingInspectorConfig,
        at: BlockId,
        f: F,
    ) -> EthResult<R>
    where
        Self: LoadState,
        F: FnOnce(TracingInspector, ResultAndState) -> EthResult<R>,
    {
        self.with_state_at_block(at, |state| {
            let mut db = CacheDB::new(StateProviderDatabase::new(state));
            let mut inspector = TracingInspector::new(config);
            let (res, _) = self.inspect(&mut db, env, &mut inspector)?;
            f(inspector, res)
        })
    }

    /// Same as [Self::trace_at] but also provides the used database to the callback.
    ///
    /// Executes the transaction on top of the given [BlockId] with a tracer configured by the
    /// config.
    ///
    /// The callback is then called with the [TracingInspector] and the [ResultAndState] after the
    /// configured [EnvWithHandlerCfg] was inspected.
    async fn spawn_trace_at_with_state<F, R>(
        &self,
        env: EnvWithHandlerCfg,
        config: TracingInspectorConfig,
        at: BlockId,
        f: F,
    ) -> EthResult<R>
    where
        Self: LoadState + SpawnBlocking,
        F: FnOnce(TracingInspector, ResultAndState, StateCacheDB) -> EthResult<R> + Send + 'static,
        R: Send + 'static,
    {
        let this = self.clone();
        self.spawn_with_state_at_block(at, move |state| {
            let mut db = CacheDB::new(StateProviderDatabase::new(state));
            let mut inspector = TracingInspector::new(config);
            let (res, _) = this.inspect(&mut db, env, &mut inspector)?;
            f(inspector, res, db)
        })
        .await
    }

    /// Fetches the transaction and the transaction's block
    async fn transaction_and_block(
        &self,
        hash: B256,
    ) -> EthResult<Option<(TransactionSource, SealedBlockWithSenders)>>
    where
        Self: SpawnBlocking,
    {
        let (transaction, at) = match self.transaction_by_hash_at(hash).await? {
            None => return Ok(None),
            Some(res) => res,
        };

        // Note: this is always either hash or pending
        let block_hash = match at {
            BlockId::Hash(hash) => hash.block_hash,
            _ => return Ok(None),
        };
        let block = self.cache().get_block_with_senders(block_hash).await?;
        Ok(block.map(|block| (transaction, block.seal(block_hash))))
    }

    /// Retrieves the transaction if it exists and returns its trace.
    ///
    /// Before the transaction is traced, all previous transaction in the block are applied to the
    /// state by executing them first.
    /// The callback `f` is invoked with the [ResultAndState] after the transaction was executed and
    /// the database that points to the beginning of the transaction.
    ///
    /// Note: Implementers should use a threadpool where blocking is allowed, such as
    /// [BlockingTaskPool](reth_tasks::pool::BlockingTaskPool).
    async fn spawn_trace_transaction_in_block<F, R>(
        &self,
        hash: B256,
        config: TracingInspectorConfig,
        f: F,
    ) -> EthResult<Option<R>>
    where
        Self: LoadState,
        F: FnOnce(TransactionInfo, TracingInspector, ResultAndState, StateCacheDB) -> EthResult<R>
            + Send
            + 'static,
        R: Send + 'static,
    {
        self.spawn_trace_transaction_in_block_with_inspector(hash, TracingInspector::new(config), f)
            .await
    }

    /// Retrieves the transaction if it exists and returns its trace.
    ///
    /// Before the transaction is traced, all previous transaction in the block are applied to the
    /// state by executing them first.
    /// The callback `f` is invoked with the [ResultAndState] after the transaction was executed and
    /// the database that points to the beginning of the transaction.
    ///
    /// Note: Implementers should use a threadpool where blocking is allowed, such as
    /// [BlockingTaskPool](reth_tasks::pool::BlockingTaskPool).
    async fn spawn_replay_transaction<F, R>(&self, hash: B256, f: F) -> EthResult<Option<R>>
    where
        Self: LoadState,
        F: FnOnce(TransactionInfo, ResultAndState, StateCacheDB) -> EthResult<R> + Send + 'static,
        R: Send + 'static;

    /// Retrieves the transaction if it exists and returns its trace.
    ///
    /// Before the transaction is traced, all previous transaction in the block are applied to the
    /// state by executing them first.
    /// The callback `f` is invoked with the [ResultAndState] after the transaction was executed and
    /// the database that points to the beginning of the transaction.
    ///
    /// Note: Implementers should use a threadpool where blocking is allowed, such as
    /// [BlockingTaskPool](reth_tasks::pool::BlockingTaskPool).
    async fn spawn_trace_transaction_in_block_with_inspector<Insp, F, R>(
        &self,
        hash: B256,
        inspector: Insp,
        f: F,
    ) -> EthResult<Option<R>>
    where
        Self: LoadState,
        F: FnOnce(TransactionInfo, Insp, ResultAndState, StateCacheDB) -> EthResult<R>
            + Send
            + 'static,
        Insp: for<'a> Inspector<&'a mut StateCacheDB> + Send + 'static,
        R: Send + 'static;

    /// Executes all transactions of a block and returns a list of callback results invoked for each
    /// transaction in the block.
    ///
    /// This
    /// 1. fetches all transactions of the block
    /// 2. configures the EVM evn
    /// 3. loops over all transactions and executes them
    /// 4. calls the callback with the transaction info, the execution result, the changed state
    /// _after_ the transaction [StateProviderDatabase] and the database that points to the state
    /// right _before_ the transaction.
    async fn trace_block_with<F, R>(
        &self,
        block_id: BlockId,
        config: TracingInspectorConfig,
        f: F,
    ) -> EthResult<Option<Vec<R>>>
    where
        Self: LoadState,
        // This is the callback that's invoked for each transaction with the inspector, the result,
        // state and db
        F: for<'a> Fn(
                TransactionInfo,
                TracingInspector,
                ExecutionResult,
                &'a EvmState,
                &'a StateCacheDB,
            ) -> EthResult<R>
            + Send
            + 'static,
        R: Send + 'static,
    {
        self.trace_block_until(block_id, None, config, f).await
    }

    /// Executes all transactions of a block and returns a list of callback results invoked for each
    /// transaction in the block.
    ///
    /// This
    /// 1. fetches all transactions of the block
    /// 2. configures the EVM evn
    /// 3. loops over all transactions and executes them
    /// 4. calls the callback with the transaction info, the execution result, the changed state
    /// _after_ the transaction [EvmState] and the database that points to the state
    /// right _before_ the transaction, in other words the state the transaction was
    /// executed on: `changed_state = tx(cached_state)`
    ///
    /// This accepts a `inspector_setup` closure that returns the inspector to be used for tracing
    /// a transaction. This is invoked for each transaction.
    async fn trace_block_with_inspector<Setup, Insp, F, R>(
        &self,
        block_id: BlockId,
        insp_setup: Setup,
        f: F,
    ) -> EthResult<Option<Vec<R>>>
    where
        Self: LoadState,
        // This is the callback that's invoked for each transaction with the inspector, the result,
        // state and db
        F: for<'a> Fn(
                TransactionInfo,
                Insp,
                ExecutionResult,
                &'a EvmState,
                &'a StateCacheDB,
            ) -> EthResult<R>
            + Send
            + 'static,
        Setup: FnMut() -> Insp + Send + 'static,
        Insp: for<'a> Inspector<&'a mut StateCacheDB> + Send + 'static,
        R: Send + 'static,
    {
        self.trace_block_until_with_inspector(block_id, None, insp_setup, f).await
    }

    /// Executes all transactions of a block.
    ///
    /// If a `highest_index` is given, this will only execute the first `highest_index`
    /// transactions, in other words, it will stop executing transactions after the
    /// `highest_index`th transaction.
    async fn trace_block_until<F, R>(
        &self,
        block_id: BlockId,
        highest_index: Option<u64>,
        config: TracingInspectorConfig,
        f: F,
    ) -> EthResult<Option<Vec<R>>>
    where
        Self: LoadState,
        F: for<'a> Fn(
                TransactionInfo,
                TracingInspector,
                ExecutionResult,
                &'a EvmState,
                &'a StateCacheDB,
            ) -> EthResult<R>
            + Send
            + 'static,
        R: Send + 'static,
    {
        self.trace_block_until_with_inspector(
            block_id,
            highest_index,
            move || TracingInspector::new(config),
            f,
        )
        .await
    }

    /// Executes all transactions of a block.
    ///
    /// If a `highest_index` is given, this will only execute the first `highest_index`
    /// transactions, in other words, it will stop executing transactions after the
    /// `highest_index`th transaction.
    ///
    /// Note: This expect tx index to be 0-indexed, so the first transaction is at index 0.
    ///
    /// This accepts a `inspector_setup` closure that returns the inspector to be used for tracing
    /// the transactions.
    async fn trace_block_until_with_inspector<Setup, Insp, F, R>(
        &self,
        block_id: BlockId,
        highest_index: Option<u64>,
        inspector_setup: Setup,
        f: F,
    ) -> EthResult<Option<Vec<R>>>
    where
        Self: LoadState,
        F: for<'a> Fn(
                TransactionInfo,
                Insp,
                ExecutionResult,
                &'a EvmState,
                &'a StateCacheDB,
            ) -> EthResult<R>
            + Send
            + 'static,
        Setup: FnMut() -> Insp + Send + 'static,
        Insp: for<'a> Inspector<&'a mut StateCacheDB> + Send + 'static,
        R: Send + 'static;
}<|MERGE_RESOLUTION|>--- conflicted
+++ resolved
@@ -1,17 +1,9 @@
 //! Database access for `eth_` transaction RPC methods. Loads transaction and receipt data w.r.t.
 //! network.
 
-<<<<<<< HEAD
 use std::sync::Arc;
 
 use reth_evm::ConfigureEvm;
-=======
-use crate::eth::{
-    error::{EthApiError, EthResult},
-    revm_utils::EvmOverrides,
-    TransactionSource,
-};
->>>>>>> 67d276b7
 use reth_primitives::{
     revm::env::fill_block_env_with_coinbase, BlockId, Bytes, FromRecoveredPooledTransaction,
     Header, IntoRecoveredTransaction, Receipt, SealedBlock, SealedBlockWithSenders,
@@ -202,12 +194,6 @@
     /// Returns default gas limit to use for `eth_call` and tracing RPC methods.
     fn call_gas_limit(&self) -> u64;
 
-<<<<<<< HEAD
-=======
-    /// Returns the state at the given [BlockId]
-    fn state_at(&self, at: BlockId) -> EthResult<StateProviderBox>;
-
->>>>>>> 67d276b7
     /// Executes the closure with the state that corresponds to the given [BlockId].
     fn with_state_at_block<F, T>(&self, at: BlockId, f: F) -> EthResult<T>
     where
@@ -301,7 +287,6 @@
     /// Returns `Ok(None)` if no matching transaction was found.
     async fn raw_transaction_by_hash(&self, hash: B256) -> EthResult<Option<Bytes>>
     where
-<<<<<<< HEAD
         Self: SpawnBlocking,
     {
         // Note: this is mostly used to fetch pooled transactions so we check the pool first
@@ -316,9 +301,6 @@
         })
         .await
     }
-=======
-        Self: SpawnBlocking;
->>>>>>> 67d276b7
 
     /// Returns the transaction by hash.
     ///
@@ -327,7 +309,6 @@
     /// Returns `Ok(None)` if no matching transaction was found.
     async fn transaction_by_hash(&self, hash: B256) -> EthResult<Option<TransactionSource>>
     where
-<<<<<<< HEAD
         Self: SpawnBlocking,
     {
         // Try to find the transaction on disk
@@ -367,9 +348,6 @@
 
         Ok(resp)
     }
-=======
-        Self: SpawnBlocking;
->>>>>>> 67d276b7
 
     /// Returns the transaction by including its corresponding [BlockId]
     ///
