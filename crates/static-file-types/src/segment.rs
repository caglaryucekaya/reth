use crate::{BlockNumber, Compression, Filters, InclusionFilter};
use alloy_primitives::TxNumber;
use derive_more::Display;
use serde::{Deserialize, Serialize};
use std::{ops::RangeInclusive, str::FromStr};
use strum::{AsRefStr, EnumIter, EnumString};

#[derive(
    Debug,
    Copy,
    Clone,
    Eq,
    PartialEq,
    Hash,
    Ord,
    PartialOrd,
    Deserialize,
    Serialize,
    EnumString,
    EnumIter,
    AsRefStr,
    Display,
)]
#[cfg_attr(feature = "clap", derive(clap::ValueEnum))]
/// Segment of the data that can be moved to static files.
pub enum StaticFileSegment {
    #[strum(serialize = "headers")]
    /// Static File segment responsible for the `CanonicalHeaders`, `Headers`,
    /// `HeaderTerminalDifficulties` tables.
    Headers,
    #[strum(serialize = "transactions")]
    /// Static File segment responsible for the `Transactions` table.
    Transactions,
    #[strum(serialize = "receipts")]
    /// Static File segment responsible for the `Receipts` table.
    Receipts,
}

impl StaticFileSegment {
    /// Returns the segment as a string.
    pub const fn as_str(&self) -> &'static str {
        match self {
            Self::Headers => "headers",
            Self::Transactions => "transactions",
            Self::Receipts => "receipts",
        }
    }

    /// Returns the default configuration of the segment.
    pub const fn config(&self) -> SegmentConfig {
        let default_config = SegmentConfig {
            filters: Filters::WithFilters(
                InclusionFilter::Cuckoo,
                super::PerfectHashingFunction::Fmph,
            ),
            compression: Compression::Lz4,
        };

        match self {
            Self::Headers => default_config,
            Self::Transactions => default_config,
            Self::Receipts => default_config,
        }
    }

    /// Returns the number of columns for the segment
    pub const fn columns(&self) -> usize {
        match self {
            Self::Headers => 3,
            Self::Transactions => 1,
            Self::Receipts => 1,
        }
    }

    /// Returns the default file name for the provided segment and range.
    pub fn filename(&self, block_range: &SegmentRangeInclusive) -> String {
        // ATTENTION: if changing the name format, be sure to reflect those changes in
        // [`Self::parse_filename`].
        format!("static_file_{}_{}_{}", self.as_ref(), block_range.start(), block_range.end())
    }

    /// Returns file name for the provided segment and range, alongside filters, compression.
    pub fn filename_with_configuration(
        &self,
        filters: Filters,
        compression: Compression,
        block_range: &SegmentRangeInclusive,
    ) -> String {
        let prefix = self.filename(block_range);

        let filters_name = match filters {
            Filters::WithFilters(inclusion_filter, phf) => {
                format!("{}-{}", inclusion_filter.as_ref(), phf.as_ref())
            }
            Filters::WithoutFilters => "none".to_string(),
        };

        // ATTENTION: if changing the name format, be sure to reflect those changes in
        // [`Self::parse_filename`.]
        format!("{prefix}_{}_{}", filters_name, compression.as_ref())
    }

    /// Parses a filename into a `StaticFileSegment` and its expected block range.
    ///
    /// The filename is expected to follow the format:
    /// "static_file_{segment}_{block_start}_{block_end}". This function checks
    /// for the correct prefix ("static_file"), and then parses the segment and the inclusive
    /// ranges for blocks. It ensures that the start of each range is less than or equal to the
    /// end.
    ///
    /// # Returns
    /// - `Some((segment, block_range))` if parsing is successful and all conditions are met.
    /// - `None` if any condition fails, such as an incorrect prefix, parsing error, or invalid
    ///   range.
    ///
    /// # Note
    /// This function is tightly coupled with the naming convention defined in [`Self::filename`].
    /// Any changes in the filename format in `filename` should be reflected here.
    pub fn parse_filename(name: &str) -> Option<(Self, SegmentRangeInclusive)> {
        let mut parts = name.split('_');
        if !(parts.next() == Some("static") && parts.next() == Some("file")) {
            return None
        }

        let segment = Self::from_str(parts.next()?).ok()?;
        let (block_start, block_end) = (parts.next()?.parse().ok()?, parts.next()?.parse().ok()?);

        if block_start > block_end {
            return None
        }

        Some((segment, SegmentRangeInclusive::new(block_start, block_end)))
    }

    /// Returns `true` if the segment is `StaticFileSegment::Headers`.
<<<<<<< HEAD
    pub const fn is_headers(&self) -> bool {
        matches!(self, StaticFileSegment::Headers)
=======
    pub fn is_headers(&self) -> bool {
        matches!(self, Self::Headers)
>>>>>>> 0d205039
    }

    /// Returns `true` if the segment is `StaticFileSegment::Receipts`.
    pub const fn is_receipts(&self) -> bool {
        matches!(self, StaticFileSegment::Receipts)
    }
}

/// A segment header that contains information common to all segments. Used for storage.
#[derive(Debug, Serialize, Deserialize, Eq, PartialEq, Hash, Clone)]
pub struct SegmentHeader {
    /// Defines the expected block range for a static file segment. This attribute is crucial for
    /// scenarios where the file contains no data, allowing for a representation beyond a
    /// simple `start..=start` range. It ensures clarity in differentiating between an empty file
    /// and a file with a single block numbered 0.
    expected_block_range: SegmentRangeInclusive,
    /// Block range of data on the static file segment
    block_range: Option<SegmentRangeInclusive>,
    /// Transaction range of data of the static file segment
    tx_range: Option<SegmentRangeInclusive>,
    /// Segment type
    segment: StaticFileSegment,
}

impl SegmentHeader {
    /// Returns [`SegmentHeader`].
    pub fn new(
        expected_block_range: SegmentRangeInclusive,
        block_range: Option<SegmentRangeInclusive>,
        tx_range: Option<SegmentRangeInclusive>,
        segment: StaticFileSegment,
    ) -> Self {
        Self { expected_block_range, block_range, tx_range, segment }
    }

    /// Returns the static file segment kind.
    pub fn segment(&self) -> StaticFileSegment {
        self.segment
    }

    /// Returns the block range.
    pub fn block_range(&self) -> Option<&SegmentRangeInclusive> {
        self.block_range.as_ref()
    }

    /// Returns the transaction range.
    pub fn tx_range(&self) -> Option<&SegmentRangeInclusive> {
        self.tx_range.as_ref()
    }

    /// The expected block start of the segment.
    pub fn expected_block_start(&self) -> BlockNumber {
        self.expected_block_range.start()
    }

    /// The expected block end of the segment.
    pub fn expected_block_end(&self) -> BlockNumber {
        self.expected_block_range.end()
    }

    /// Returns the first block number of the segment.
    pub fn block_start(&self) -> Option<BlockNumber> {
        self.block_range.as_ref().map(|b| b.start())
    }

    /// Returns the last block number of the segment.
    pub fn block_end(&self) -> Option<BlockNumber> {
        self.block_range.as_ref().map(|b| b.end())
    }

    /// Returns the first transaction number of the segment.  
    pub fn tx_start(&self) -> Option<TxNumber> {
        self.tx_range.as_ref().map(|t| t.start())
    }

    /// Returns the last transaction number of the segment.   
    pub fn tx_end(&self) -> Option<TxNumber> {
        self.tx_range.as_ref().map(|t| t.end())
    }

    /// Number of transactions.  
    pub fn tx_len(&self) -> Option<u64> {
        self.tx_range.as_ref().map(|r| (r.end() + 1) - r.start())
    }

    /// Number of blocks.
    pub fn block_len(&self) -> Option<u64> {
        self.block_range.as_ref().map(|r| (r.end() + 1) - r.start())
    }

    /// Increments block end range depending on segment
    pub fn increment_block(&mut self) -> BlockNumber {
        if let Some(block_range) = &mut self.block_range {
            block_range.end += 1;
            block_range.end
        } else {
            self.block_range = Some(SegmentRangeInclusive::new(
                self.expected_block_start(),
                self.expected_block_start(),
            ));
            self.expected_block_start()
        }
    }

    /// Increments tx end range depending on segment
    pub fn increment_tx(&mut self) {
        match self.segment {
            StaticFileSegment::Headers => (),
            StaticFileSegment::Transactions | StaticFileSegment::Receipts => {
                if let Some(tx_range) = &mut self.tx_range {
                    tx_range.end += 1;
                } else {
                    self.tx_range = Some(SegmentRangeInclusive::new(0, 0));
                }
            }
        }
    }

    /// Removes `num` elements from end of tx or block range.
    pub fn prune(&mut self, num: u64) {
        match self.segment {
            StaticFileSegment::Headers => {
                if let Some(range) = &mut self.block_range {
                    if num > range.end {
                        self.block_range = None;
                    } else {
                        range.end = range.end.saturating_sub(num);
                    }
                };
            }
            StaticFileSegment::Transactions | StaticFileSegment::Receipts => {
                if let Some(range) = &mut self.tx_range {
                    if num > range.end {
                        self.tx_range = None;
                    } else {
                        range.end = range.end.saturating_sub(num);
                    }
                };
            }
        };
    }

    /// Sets a new block_range.
    pub fn set_block_range(&mut self, block_start: BlockNumber, block_end: BlockNumber) {
        if let Some(block_range) = &mut self.block_range {
            block_range.start = block_start;
            block_range.end = block_end;
        } else {
            self.block_range = Some(SegmentRangeInclusive::new(block_start, block_end))
        }
    }

    /// Sets a new tx_range.
    pub fn set_tx_range(&mut self, tx_start: TxNumber, tx_end: TxNumber) {
        if let Some(tx_range) = &mut self.tx_range {
            tx_range.start = tx_start;
            tx_range.end = tx_end;
        } else {
            self.tx_range = Some(SegmentRangeInclusive::new(tx_start, tx_end))
        }
    }

    /// Returns the row offset which depends on whether the segment is block or transaction based.
    pub fn start(&self) -> Option<u64> {
        match self.segment {
            StaticFileSegment::Headers => self.block_start(),
            StaticFileSegment::Transactions | StaticFileSegment::Receipts => self.tx_start(),
        }
    }
}

/// Configuration used on the segment.
#[derive(Debug, Clone, Copy)]
pub struct SegmentConfig {
    /// Inclusion filters used on the segment
    pub filters: Filters,
    /// Compression used on the segment
    pub compression: Compression,
}

/// Helper type to handle segment transaction and block INCLUSIVE ranges.
///
/// They can be modified on a hot loop, which makes the `std::ops::RangeInclusive` a poor fit.
#[derive(Debug, Serialize, Deserialize, Eq, PartialEq, Hash, Clone, Copy)]
pub struct SegmentRangeInclusive {
    start: u64,
    end: u64,
}

impl SegmentRangeInclusive {
    /// Creates a new [`SegmentRangeInclusive`]
    pub fn new(start: u64, end: u64) -> Self {
        Self { start, end }
    }

    /// Start of the inclusive range
    pub fn start(&self) -> u64 {
        self.start
    }

    /// End of the inclusive range
    pub fn end(&self) -> u64 {
        self.end
    }
}

impl std::fmt::Display for SegmentRangeInclusive {
    fn fmt(&self, f: &mut std::fmt::Formatter<'_>) -> std::fmt::Result {
        write!(f, "{}..={}", self.start, self.end)
    }
}

impl From<RangeInclusive<u64>> for SegmentRangeInclusive {
    fn from(value: RangeInclusive<u64>) -> Self {
        Self { start: *value.start(), end: *value.end() }
    }
}

impl From<&SegmentRangeInclusive> for RangeInclusive<u64> {
    fn from(value: &SegmentRangeInclusive) -> Self {
        value.start()..=value.end()
    }
}

impl From<SegmentRangeInclusive> for RangeInclusive<u64> {
    fn from(value: SegmentRangeInclusive) -> Self {
        (&value).into()
    }
}

#[cfg(test)]
mod tests {
    use super::*;

    #[test]
    fn test_filename() {
        let test_vectors = [
            (StaticFileSegment::Headers, 2..=30, "static_file_headers_2_30", None),
            (StaticFileSegment::Receipts, 30..=300, "static_file_receipts_30_300", None),
            (
                StaticFileSegment::Transactions,
                1_123_233..=11_223_233,
                "static_file_transactions_1123233_11223233",
                None,
            ),
            (
                StaticFileSegment::Headers,
                2..=30,
                "static_file_headers_2_30_cuckoo-fmph_lz4",
                Some((
                    Compression::Lz4,
                    Filters::WithFilters(
                        InclusionFilter::Cuckoo,
                        crate::PerfectHashingFunction::Fmph,
                    ),
                )),
            ),
            (
                StaticFileSegment::Headers,
                2..=30,
                "static_file_headers_2_30_cuckoo-fmph_zstd",
                Some((
                    Compression::Zstd,
                    Filters::WithFilters(
                        InclusionFilter::Cuckoo,
                        crate::PerfectHashingFunction::Fmph,
                    ),
                )),
            ),
            (
                StaticFileSegment::Headers,
                2..=30,
                "static_file_headers_2_30_cuckoo-fmph_zstd-dict",
                Some((
                    Compression::ZstdWithDictionary,
                    Filters::WithFilters(
                        InclusionFilter::Cuckoo,
                        crate::PerfectHashingFunction::Fmph,
                    ),
                )),
            ),
        ];

        for (segment, block_range, filename, configuration) in test_vectors {
            let block_range: SegmentRangeInclusive = block_range.into();
            if let Some((compression, filters)) = configuration {
                assert_eq!(
                    segment.filename_with_configuration(filters, compression, &block_range,),
                    filename
                );
            } else {
                assert_eq!(segment.filename(&block_range), filename);
            }

            assert_eq!(StaticFileSegment::parse_filename(filename), Some((segment, block_range)));
        }

        assert_eq!(StaticFileSegment::parse_filename("static_file_headers_2"), None);
        assert_eq!(StaticFileSegment::parse_filename("static_file_headers_"), None);
    }
}<|MERGE_RESOLUTION|>--- conflicted
+++ resolved
@@ -133,18 +133,13 @@
     }
 
     /// Returns `true` if the segment is `StaticFileSegment::Headers`.
-<<<<<<< HEAD
     pub const fn is_headers(&self) -> bool {
-        matches!(self, StaticFileSegment::Headers)
-=======
-    pub fn is_headers(&self) -> bool {
         matches!(self, Self::Headers)
->>>>>>> 0d205039
     }
 
     /// Returns `true` if the segment is `StaticFileSegment::Receipts`.
     pub const fn is_receipts(&self) -> bool {
-        matches!(self, StaticFileSegment::Receipts)
+        matches!(self, Self::Receipts)
     }
 }
 
