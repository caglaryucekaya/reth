[package]
name = "reth-ethereum-payload-builder"
version.workspace = true
edition.workspace = true
rust-version.workspace = true
license.workspace = true
homepage.workspace = true
repository.workspace = true
description = "A basic ethereum payload builder for reth that uses the txpool API to build payloads."

[lints]
workspace = true

[dependencies]
# reth
reth-primitives.workspace = true
reth-revm.workspace = true
reth-transaction-pool.workspace = true
reth-provider.workspace = true
reth-payload-builder.workspace = true
reth-basic-payload-builder.workspace = true
reth-evm.workspace = true
reth-evm-ethereum.workspace = true
<<<<<<< HEAD
reth-interfaces.workspace = true
=======
reth-errors.workspace = true
>>>>>>> d2187093

# ethereum
revm.workspace = true

# misc
tracing.workspace = true<|MERGE_RESOLUTION|>--- conflicted
+++ resolved
@@ -21,11 +21,7 @@
 reth-basic-payload-builder.workspace = true
 reth-evm.workspace = true
 reth-evm-ethereum.workspace = true
-<<<<<<< HEAD
-reth-interfaces.workspace = true
-=======
 reth-errors.workspace = true
->>>>>>> d2187093
 
 # ethereum
 revm.workspace = true
