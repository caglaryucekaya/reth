//! `BeaconConsensusEngine` external API

use crate::{
    engine::message::OnForkChoiceUpdated, BeaconConsensusEngineEvent, BeaconEngineMessage,
    BeaconForkChoiceUpdateError, BeaconOnNewPayloadError,
};
use futures::TryFutureExt;
use reth_engine_primitives::EngineTypes;
use reth_errors::RethResult;
use reth_rpc_types::engine::{
    CancunPayloadFields, ExecutionPayload, ForkchoiceState, ForkchoiceUpdated, PayloadStatus,
};
use reth_tokio_util::{EventSender, EventStream};
use tokio::sync::{mpsc::UnboundedSender, oneshot};

/// A _shareable_ beacon consensus frontend type. Used to interact with the spawned beacon consensus
/// engine task.
///
/// See also `BeaconConsensusEngine`
#[derive(Debug, Clone)]
pub struct BeaconConsensusEngineHandle<Engine>
where
    Engine: EngineTypes,
{
    pub(crate) to_engine: UnboundedSender<BeaconEngineMessage<Engine>>,
    event_sender: EventSender<BeaconConsensusEngineEvent>,
}

// === impl BeaconConsensusEngineHandle ===

impl<Engine> BeaconConsensusEngineHandle<Engine>
where
    Engine: EngineTypes,
{
    /// Creates a new beacon consensus engine handle.
<<<<<<< HEAD
    pub fn new(
=======
    pub const fn new(
>>>>>>> 105570de
        to_engine: UnboundedSender<BeaconEngineMessage<Engine>>,
        event_sender: EventSender<BeaconConsensusEngineEvent>,
    ) -> Self {
        Self { to_engine, event_sender }
    }

    /// Sends a new payload message to the beacon consensus engine and waits for a response.
    ///
    /// See also <https://github.com/ethereum/execution-apis/blob/3d627c95a4d3510a8187dd02e0250ecb4331d27e/src/engine/shanghai.md#engine_newpayloadv2>
    pub async fn new_payload(
        &self,
        payload: ExecutionPayload,
        cancun_fields: Option<CancunPayloadFields>,
    ) -> Result<PayloadStatus, BeaconOnNewPayloadError> {
        let (tx, rx) = oneshot::channel();
        let _ = self.to_engine.send(BeaconEngineMessage::NewPayload { payload, cancun_fields, tx });
        rx.await.map_err(|_| BeaconOnNewPayloadError::EngineUnavailable)?
    }

    /// Sends a forkchoice update message to the beacon consensus engine and waits for a response.
    ///
    /// See also <https://github.com/ethereum/execution-apis/blob/3d627c95a4d3510a8187dd02e0250ecb4331d27e/src/engine/shanghai.md#engine_forkchoiceupdatedv2>
    pub async fn fork_choice_updated(
        &self,
        state: ForkchoiceState,
        payload_attrs: Option<Engine::PayloadAttributes>,
    ) -> Result<ForkchoiceUpdated, BeaconForkChoiceUpdateError> {
        Ok(self
            .send_fork_choice_updated(state, payload_attrs)
            .map_err(|_| BeaconForkChoiceUpdateError::EngineUnavailable)
            .await??
            .await?)
    }

    /// Sends a forkchoice update message to the beacon consensus engine and returns the receiver to
    /// wait for a response.
    fn send_fork_choice_updated(
        &self,
        state: ForkchoiceState,
        payload_attrs: Option<Engine::PayloadAttributes>,
    ) -> oneshot::Receiver<RethResult<OnForkChoiceUpdated>> {
        let (tx, rx) = oneshot::channel();
        let _ = self.to_engine.send(BeaconEngineMessage::ForkchoiceUpdated {
            state,
            payload_attrs,
            tx,
        });
        rx
    }

    /// Sends a transition configuration exchange message to the beacon consensus engine.
    ///
    /// See also <https://github.com/ethereum/execution-apis/blob/3d627c95a4d3510a8187dd02e0250ecb4331d27e/src/engine/paris.md#engine_exchangetransitionconfigurationv1>
    pub async fn transition_configuration_exchanged(&self) {
        let _ = self.to_engine.send(BeaconEngineMessage::TransitionConfigurationExchanged);
    }

    /// Creates a new [`BeaconConsensusEngineEvent`] listener stream.
    pub fn event_listener(&self) -> EventStream<BeaconConsensusEngineEvent> {
        self.event_sender.new_listener()
    }
}<|MERGE_RESOLUTION|>--- conflicted
+++ resolved
@@ -33,11 +33,7 @@
     Engine: EngineTypes,
 {
     /// Creates a new beacon consensus engine handle.
-<<<<<<< HEAD
-    pub fn new(
-=======
     pub const fn new(
->>>>>>> 105570de
         to_engine: UnboundedSender<BeaconEngineMessage<Engine>>,
         event_sender: EventSender<BeaconConsensusEngineEvent>,
     ) -> Self {
