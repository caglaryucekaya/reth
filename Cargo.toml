[workspace]
members = [
    "bin/reth/",
    "crates/blockchain-tree/",
    "crates/blockchain-tree-api/",
    "crates/cli/runner/",
    "crates/config/",
    "crates/consensus/auto-seal/",
    "crates/consensus/beacon/",
    "crates/consensus/common/",
    "crates/consensus/consensus/",
    "crates/e2e-test-utils/",
    "crates/engine-primitives/",
    "crates/errors/",
    "crates/ethereum-forks/",
    "crates/ethereum/consensus/",
    "crates/ethereum/engine-primitives/",
    "crates/ethereum/evm",
    "crates/ethereum/node",
    "crates/etl/",
    "crates/evm/",
    "crates/evm/execution-errors",
    "crates/evm/execution-types",
    "crates/exex/",
    "crates/metrics/",
    "crates/metrics/metrics-derive/",
    "crates/net/common/",
    "crates/net/discv4/",
    "crates/net/discv5/",
    "crates/net/dns/",
    "crates/net/downloaders/",
    "crates/net/ecies/",
    "crates/net/eth-wire-types",
    "crates/net/eth-wire/",
    "crates/net/nat/",
    "crates/net/network-api/",
    "crates/net/network/",
    "crates/net/p2p/",
    "crates/net/types/",
    "crates/node-core/",
    "crates/node/api/",
    "crates/node/builder/",
    "crates/node/events/",
    "crates/optimism/consensus",
    "crates/optimism/evm/",
    "crates/optimism/node/",
    "crates/optimism/payload/",
    "crates/optimism/primitives/",
<<<<<<< HEAD
    "crates/optimism/rpc",
=======
>>>>>>> 105570de
    "crates/payload/basic/",
    "crates/payload/builder/",
    "crates/payload/ethereum/",
    "crates/payload/validator/",
    "crates/primitives/",
    "crates/prune/",
    "crates/revm/",
    "crates/rpc/ipc/",
    "crates/rpc/rpc-api/",
    "crates/rpc/rpc-builder/",
    "crates/rpc/rpc-engine-api/",
    "crates/rpc/rpc-layer",
    "crates/rpc/rpc-testing-util/",
    "crates/rpc/rpc-types-compat/",
    "crates/rpc/rpc-types/",
    "crates/rpc/rpc/",
    "crates/stages/api/",
    "crates/stages/stages/",
    "crates/static-file-types/",
    "crates/static-file/",
    "crates/storage/codecs/",
    "crates/storage/codecs/derive/",
    "crates/storage/db/",
    "crates/storage/db-common",
    "crates/storage/errors/",
    "crates/storage/libmdbx-rs/",
    "crates/storage/libmdbx-rs/mdbx-sys/",
    "crates/storage/nippy-jar/",
    "crates/storage/provider/",
    "crates/storage/storage-api/",
    "crates/tasks/",
    "crates/tokio-util/",
    "crates/tracing/",
    "crates/transaction-pool/",
    "crates/trie/parallel/",
    "crates/trie/trie",
    "examples/beacon-api-sidecar-fetcher/",
    "examples/beacon-api-sse/",
    "examples/bsc-p2p",
    "examples/custom-dev-node/",
    "examples/custom-engine-types/",
    "examples/custom-evm/",
    "examples/custom-inspector/",
    "examples/custom-node-components/",
    "examples/custom-payload-builder/",
    "examples/db-access",
    "examples/exex/*",
    "examples/manual-p2p/",
    "examples/network-txpool/",
    "examples/network/",
    "examples/node-custom-rpc/",
    "examples/node-event-hooks/",
    "examples/polygon-p2p/",
    "examples/rpc-db/",
    "examples/txpool-tracing/",
    "testing/ef-tests/",
    "testing/testing-utils",
]
default-members = ["bin/reth"]

# Explicitly set the resolver to version 2, which is the default for packages with edition >= 2021
# https://doc.rust-lang.org/edition-guide/rust-2021/default-cargo-resolver.html
resolver = "2"

[workspace.lints]
rust.missing_debug_implementations = "warn"
rust.missing_docs = "warn"
rust.unreachable_pub = "warn"
rust.unused_must_use = "deny"
rust.rust_2018_idioms = { level = "deny", priority = -1 }
rustdoc.all = "warn"

[workspace.lints.clippy]
# These are some of clippy's nursery (i.e., experimental) lints that we like.
# By default, nursery lints are allowed. Some of the lints below have made good
# suggestions which we fixed. The others didn't have any findings, so we can
# assume they don't have that many false positives. Let's enable them to
# prevent future problems.
branches_sharing_code = "warn"
clear_with_drain = "warn"
derive_partial_eq_without_eq = "warn"
empty_line_after_outer_attr = "warn"
equatable_if_let = "warn"
imprecise_flops = "warn"
iter_on_empty_collections = "warn"
iter_with_drain = "warn"
large_stack_frames = "warn"
manual_clamp = "warn"
mutex_integer = "warn"
needless_pass_by_ref_mut = "warn"
nonstandard_macro_braces = "warn"
or_fun_call = "warn"
path_buf_push_overwrite = "warn"
read_zero_byte_vec = "warn"
redundant_clone = "warn"
suboptimal_flops = "warn"
suspicious_operation_groupings = "warn"
trailing_empty_array = "warn"
trait_duplication_in_bounds = "warn"
transmute_undefined_repr = "warn"
trivial_regex = "warn"
tuple_array_conversions = "warn"
uninhabited_references = "warn"
unused_peekable = "warn"
unused_rounding = "warn"
useless_let_if_seq = "warn"
use_self = "warn"
<<<<<<< HEAD
=======
missing_const_for_fn = "warn"
>>>>>>> 105570de

# These are nursery lints which have findings. Allow them for now. Some are not
# quite mature enough for use in our codebase and some we don't really want.
# Explicitly listing should make it easier to fix in the future.
as_ptr_cast_mut = "allow"
cognitive_complexity = "allow"
collection_is_never_read = "allow"
debug_assert_with_mut_call = "allow"
empty_line_after_doc_comments = "allow"
fallible_impl_from = "allow"
future_not_send = "allow"
iter_on_single_items = "allow"
needless_collect = "allow"
non_send_fields_in_send_ty = "allow"
option_if_let_else = "allow"
redundant_pub_crate = "allow"
significant_drop_in_scrutinee = "allow"
significant_drop_tightening = "allow"
string_lit_as_bytes = "allow"
type_repetition_in_bounds = "allow"
unnecessary_struct_initialization = "allow"

[workspace.package]
version = "0.2.0-beta.7"
edition = "2021"
rust-version = "1.76"
license = "MIT OR Apache-2.0"
homepage = "https://paradigmxyz.github.io/reth"
repository = "https://github.com/paradigmxyz/reth"
exclude = [".github/"]

# Speed up tests.
[profile.dev.package]
proptest.opt-level = 3
rand_xorshift.opt-level = 3
rand_chacha.opt-level = 3
unarray.opt-level = 3

# Meant for testing - all optimizations, but with debug assertions and overflow checks.
[profile.hivetests]
inherits = "test"
opt-level = 3
lto = "thin"

[profile.release]
lto = "thin"
strip = "debuginfo"

# Like release, but with full debug symbols. Useful for e.g. `perf`.
[profile.debug-fast]
inherits = "release"
strip = "none"
debug = true

[profile.maxperf]
inherits = "release"
lto = "fat"
codegen-units = 1
incremental = false

[workspace.dependencies]
# reth
reth = { path = "bin/reth" }
reth-auto-seal-consensus = { path = "crates/consensus/auto-seal" }
reth-basic-payload-builder = { path = "crates/payload/basic" }
reth-beacon-consensus = { path = "crates/consensus/beacon" }
reth-blockchain-tree = { path = "crates/blockchain-tree" }
reth-blockchain-tree-api = { path = "crates/blockchain-tree-api" }
reth-cli-runner = { path = "crates/cli/runner" }
reth-codecs = { path = "crates/storage/codecs" }
reth-codecs-derive = { path = "crates/storage/codecs/derive" }
reth-config = { path = "crates/config" }
reth-consensus = { path = "crates/consensus/consensus" }
reth-consensus-common = { path = "crates/consensus/common" }
reth-db = { path = "crates/storage/db" }
reth-db-common = { path = "crates/storage/db-common" }
reth-discv4 = { path = "crates/net/discv4" }
reth-discv5 = { path = "crates/net/discv5" }
reth-dns-discovery = { path = "crates/net/dns" }
reth-downloaders = { path = "crates/net/downloaders" }
reth-e2e-test-utils = { path = "crates/e2e-test-utils" }
reth-ecies = { path = "crates/net/ecies" }
reth-engine-primitives = { path = "crates/engine-primitives" }
reth-errors = { path = "crates/errors" }
reth-eth-wire = { path = "crates/net/eth-wire" }
reth-eth-wire-types = { path = "crates/net/eth-wire-types" }
reth-ethereum-consensus = { path = "crates/ethereum/consensus" }
reth-ethereum-engine-primitives = { path = "crates/ethereum/engine-primitives" }
reth-ethereum-forks = { path = "crates/ethereum-forks" }
reth-ethereum-payload-builder = { path = "crates/payload/ethereum" }
reth-etl = { path = "crates/etl" }
reth-evm = { path = "crates/evm" }
reth-evm-ethereum = { path = "crates/ethereum/evm" }
reth-evm-optimism = { path = "crates/optimism/evm" }
reth-execution-errors = { path = "crates/evm/execution-errors" }
reth-execution-types = { path = "crates/evm/execution-types" }
reth-exex = { path = "crates/exex" }
reth-fs-util = { path = "crates/fs-util" }
reth-ipc = { path = "crates/rpc/ipc" }
reth-libmdbx = { path = "crates/storage/libmdbx-rs" }
reth-mdbx-sys = { path = "crates/storage/libmdbx-rs/mdbx-sys" }
reth-metrics = { path = "crates/metrics" }
reth-metrics-derive = { path = "crates/metrics/metrics-derive" }
reth-net-common = { path = "crates/net/common" }
reth-net-nat = { path = "crates/net/nat" }
reth-network = { path = "crates/net/network" }
reth-network-api = { path = "crates/net/network-api" }
reth-network-types = { path = "crates/net/types" }
reth-network-p2p = { path = "crates/net/p2p" }
reth-nippy-jar = { path = "crates/storage/nippy-jar" }
reth-node-api = { path = "crates/node/api" }
reth-node-builder = { path = "crates/node/builder" }
reth-node-core = { path = "crates/node-core" }
reth-node-ethereum = { path = "crates/ethereum/node" }
reth-node-events = { path = "crates/node/events" }
reth-node-optimism = { path = "crates/optimism/node" }
reth-optimism-consensus = { path = "crates/optimism/consensus" }
reth-optimism-payload-builder = { path = "crates/optimism/payload" }
reth-optimism-primitives = { path = "crates/optimism/primitives" }
<<<<<<< HEAD
reth-optimism-rpc = { path = "crates/optimism/rpc" }
=======
>>>>>>> 105570de
reth-payload-builder = { path = "crates/payload/builder" }
reth-payload-validator = { path = "crates/payload/validator" }
reth-primitives = { path = "crates/primitives" }
reth-provider = { path = "crates/storage/provider" }
reth-prune = { path = "crates/prune" }
reth-revm = { path = "crates/revm" }
reth-rpc = { path = "crates/rpc/rpc" }
reth-rpc-api = { path = "crates/rpc/rpc-api" }
reth-rpc-api-testing-util = { path = "crates/rpc/rpc-testing-util" }
reth-rpc-builder = { path = "crates/rpc/rpc-builder" }
reth-rpc-engine-api = { path = "crates/rpc/rpc-engine-api" }
reth-rpc-layer = { path = "crates/rpc/rpc-layer" }
reth-rpc-types = { path = "crates/rpc/rpc-types" }
reth-rpc-types-compat = { path = "crates/rpc/rpc-types-compat" }
reth-stages = { path = "crates/stages/stages" }
reth-stages-api = { path = "crates/stages/api" }
reth-static-file = { path = "crates/static-file" }
reth-static-file-types = { path = "crates/static-file-types" }
reth-storage-api = { path = "crates/storage/storage-api" }
reth-storage-errors = { path = "crates/storage/errors" }
reth-tasks = { path = "crates/tasks" }
reth-testing-utils = { path = "testing/testing-utils" }
reth-tokio-util = { path = "crates/tokio-util" }
reth-tracing = { path = "crates/tracing" }
reth-transaction-pool = { path = "crates/transaction-pool" }
reth-trie = { path = "crates/trie/trie" }
reth-trie-parallel = { path = "crates/trie/parallel" }

# revm
revm = { version = "9.0.0", features = [
    "std",
    "secp256k1",
    "blst",
], default-features = false }
revm-primitives = { version = "4.0.0", features = [
    "std",
], default-features = false }
<<<<<<< HEAD
revm-inspectors = { git = "https://github.com/paradigmxyz/evm-inspectors", rev = "ed5450e" }
=======
revm-inspectors = { git = "https://github.com/paradigmxyz/evm-inspectors", rev = "2b6fff1" }
>>>>>>> 105570de

# eth
alloy-chains = "0.1.15"
alloy-primitives = "0.7.2"
alloy-dyn-abi = "0.7.2"
alloy-sol-types = "0.7.2"
alloy-rlp = "0.3.4"
alloy-trie = "0.4"
<<<<<<< HEAD
alloy-rpc-types = { git = "https://github.com/alloy-rs/alloy", rev = "bd39117" }
alloy-rpc-types-anvil = { git = "https://github.com/alloy-rs/alloy", rev = "bd39117" }
alloy-rpc-types-trace = { git = "https://github.com/alloy-rs/alloy", rev = "bd39117" }
alloy-rpc-types-engine = { git = "https://github.com/alloy-rs/alloy", rev = "bd39117" }
alloy-rpc-types-beacon = { git = "https://github.com/alloy-rs/alloy", rev = "bd39117" }
alloy-genesis = { git = "https://github.com/alloy-rs/alloy", rev = "bd39117" }
alloy-node-bindings = { git = "https://github.com/alloy-rs/alloy", rev = "bd39117" }
alloy-provider = { git = "https://github.com/alloy-rs/alloy", rev = "bd39117", default-features = false, features = [
    "reqwest",
] }
alloy-eips = { git = "https://github.com/alloy-rs/alloy", default-features = false, rev = "bd39117" }
alloy-signer = { git = "https://github.com/alloy-rs/alloy", rev = "bd39117" }
alloy-signer-wallet = { git = "https://github.com/alloy-rs/alloy", rev = "bd39117" }
alloy-network = { git = "https://github.com/alloy-rs/alloy", rev = "bd39117" }
alloy-consensus = { git = "https://github.com/alloy-rs/alloy", rev = "bd39117" }
=======
alloy-rpc-types = { git = "https://github.com/alloy-rs/alloy", rev = "61140ec" }
alloy-rpc-types-anvil = { git = "https://github.com/alloy-rs/alloy", rev = "61140ec" }
alloy-rpc-types-trace = { git = "https://github.com/alloy-rs/alloy", rev = "61140ec" }
alloy-rpc-types-engine = { git = "https://github.com/alloy-rs/alloy", rev = "61140ec" }
alloy-rpc-types-beacon = { git = "https://github.com/alloy-rs/alloy", rev = "61140ec" }
alloy-genesis = { git = "https://github.com/alloy-rs/alloy", rev = "61140ec" }
alloy-node-bindings = { git = "https://github.com/alloy-rs/alloy", rev = "61140ec" }
alloy-provider = { git = "https://github.com/alloy-rs/alloy", rev = "61140ec", default-features = false, features = [
    "reqwest",
] }
alloy-eips = { git = "https://github.com/alloy-rs/alloy", default-features = false, rev = "61140ec" }
alloy-signer = { git = "https://github.com/alloy-rs/alloy", rev = "61140ec" }
alloy-signer-wallet = { git = "https://github.com/alloy-rs/alloy", rev = "61140ec" }
alloy-network = { git = "https://github.com/alloy-rs/alloy", rev = "61140ec" }
alloy-consensus = { git = "https://github.com/alloy-rs/alloy", rev = "61140ec" }
>>>>>>> 105570de

# misc
auto_impl = "1"
aquamarine = "0.5"
bytes = "1.5"
bitflags = "2.4"
clap = "4"
dashmap = "5.5"
derive_more = "0.99.17"
fdlimit = "0.3.0"
eyre = "0.6"
generic-array = "0.14"
tracing = "0.1.0"
tracing-appender = "0.2"
thiserror = "1.0"
serde_json = "1.0.94"
serde = { version = "1.0", default-features = false }
serde_with = "3.3.0"
humantime = "2.1"
humantime-serde = "1.1"
rand = "0.8.5"
rustc-hash = "1.1.0"
schnellru = "0.2"
strum = "0.26"
rayon = "1.7"
itertools = "0.12"
parking_lot = "0.12"
modular-bitfield = "0.11.2"
once_cell = "1.17"
syn = "2.0"
nybbles = "0.2.1"
smallvec = "1"
dyn-clone = "1.0.17"
sha2 = { version = "0.10", default-features = false }
paste = "1.0"
url = "2.3"

# metrics
metrics = "0.22.0"
metrics-exporter-prometheus = { version = "0.14.0", default-features = false }
metrics-util = "0.16.0"
metrics-process = "2.0.0"

# proc-macros
proc-macro2 = "1.0"
quote = "1.0"

# tokio
tokio-stream = "0.1.11"
tokio = { version = "1.21", default-features = false }
tokio-util = { version = "0.7.4", features = ["codec"] }

# async
async-stream = "0.3"
async-trait = "0.1.68"
futures = "0.3.26"
pin-project = "1.0.12"
futures-util = "0.3.25"
hyper = "0.14.25"
reqwest = { version = "0.12", default-features = false }
tower = "0.4"
tower-http = "0.4"
http = "0.2.8"
http-body = "0.4.5"

# p2p
discv5 = "0.6.0"
igd-next = "0.14.3"

# rpc
jsonrpsee = "0.22"
jsonrpsee-core = "0.22"
jsonrpsee-types = "0.22"

# crypto
secp256k1 = { version = "0.28", default-features = false, features = [
    "global-context",
    "recovery",
] }
# TODO: Remove `k256` feature: https://github.com/sigp/enr/pull/74
enr = { version = "0.12.0", default-features = false, features = [
    "k256",
    "rust-secp256k1",
] }

# for eip-4844
c-kzg = "1.0.0"

# config
confy = "0.6"
toml = "0.8"

# misc-testing
arbitrary = "1.3"
assert_matches = "1.5.0"
tempfile = "3.8"
criterion = "0.5"
pprof = "0.13"
proptest = "1.4"
proptest-derive = "0.4"
serial_test = "3"
similar-asserts = "1.5.0"
test-fuzz = "5"

[patch.crates-io]
revm = { git = "https://github.com/bluealloy/revm", rev = "a28a543" }
revm-interpreter = { git = "https://github.com/bluealloy/revm", rev = "a28a543" }
revm-precompile = { git = "https://github.com/bluealloy/revm", rev = "a28a543" }
revm-primitives = { git = "https://github.com/bluealloy/revm", rev = "a28a543" }<|MERGE_RESOLUTION|>--- conflicted
+++ resolved
@@ -46,10 +46,7 @@
     "crates/optimism/node/",
     "crates/optimism/payload/",
     "crates/optimism/primitives/",
-<<<<<<< HEAD
     "crates/optimism/rpc",
-=======
->>>>>>> 105570de
     "crates/payload/basic/",
     "crates/payload/builder/",
     "crates/payload/ethereum/",
@@ -157,10 +154,7 @@
 unused_rounding = "warn"
 useless_let_if_seq = "warn"
 use_self = "warn"
-<<<<<<< HEAD
-=======
 missing_const_for_fn = "warn"
->>>>>>> 105570de
 
 # These are nursery lints which have findings. Allow them for now. Some are not
 # quite mature enough for use in our codebase and some we don't really want.
@@ -280,10 +274,7 @@
 reth-optimism-consensus = { path = "crates/optimism/consensus" }
 reth-optimism-payload-builder = { path = "crates/optimism/payload" }
 reth-optimism-primitives = { path = "crates/optimism/primitives" }
-<<<<<<< HEAD
 reth-optimism-rpc = { path = "crates/optimism/rpc" }
-=======
->>>>>>> 105570de
 reth-payload-builder = { path = "crates/payload/builder" }
 reth-payload-validator = { path = "crates/payload/validator" }
 reth-primitives = { path = "crates/primitives" }
@@ -321,11 +312,7 @@
 revm-primitives = { version = "4.0.0", features = [
     "std",
 ], default-features = false }
-<<<<<<< HEAD
-revm-inspectors = { git = "https://github.com/paradigmxyz/evm-inspectors", rev = "ed5450e" }
-=======
 revm-inspectors = { git = "https://github.com/paradigmxyz/evm-inspectors", rev = "2b6fff1" }
->>>>>>> 105570de
 
 # eth
 alloy-chains = "0.1.15"
@@ -334,23 +321,6 @@
 alloy-sol-types = "0.7.2"
 alloy-rlp = "0.3.4"
 alloy-trie = "0.4"
-<<<<<<< HEAD
-alloy-rpc-types = { git = "https://github.com/alloy-rs/alloy", rev = "bd39117" }
-alloy-rpc-types-anvil = { git = "https://github.com/alloy-rs/alloy", rev = "bd39117" }
-alloy-rpc-types-trace = { git = "https://github.com/alloy-rs/alloy", rev = "bd39117" }
-alloy-rpc-types-engine = { git = "https://github.com/alloy-rs/alloy", rev = "bd39117" }
-alloy-rpc-types-beacon = { git = "https://github.com/alloy-rs/alloy", rev = "bd39117" }
-alloy-genesis = { git = "https://github.com/alloy-rs/alloy", rev = "bd39117" }
-alloy-node-bindings = { git = "https://github.com/alloy-rs/alloy", rev = "bd39117" }
-alloy-provider = { git = "https://github.com/alloy-rs/alloy", rev = "bd39117", default-features = false, features = [
-    "reqwest",
-] }
-alloy-eips = { git = "https://github.com/alloy-rs/alloy", default-features = false, rev = "bd39117" }
-alloy-signer = { git = "https://github.com/alloy-rs/alloy", rev = "bd39117" }
-alloy-signer-wallet = { git = "https://github.com/alloy-rs/alloy", rev = "bd39117" }
-alloy-network = { git = "https://github.com/alloy-rs/alloy", rev = "bd39117" }
-alloy-consensus = { git = "https://github.com/alloy-rs/alloy", rev = "bd39117" }
-=======
 alloy-rpc-types = { git = "https://github.com/alloy-rs/alloy", rev = "61140ec" }
 alloy-rpc-types-anvil = { git = "https://github.com/alloy-rs/alloy", rev = "61140ec" }
 alloy-rpc-types-trace = { git = "https://github.com/alloy-rs/alloy", rev = "61140ec" }
@@ -366,7 +336,6 @@
 alloy-signer-wallet = { git = "https://github.com/alloy-rs/alloy", rev = "61140ec" }
 alloy-network = { git = "https://github.com/alloy-rs/alloy", rev = "61140ec" }
 alloy-consensus = { git = "https://github.com/alloy-rs/alloy", rev = "61140ec" }
->>>>>>> 105570de
 
 # misc
 auto_impl = "1"
