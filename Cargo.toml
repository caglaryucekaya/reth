--- conflicted
+++ resolved
@@ -282,20 +282,13 @@
 reth-testing-utils = { path = "testing/testing-utils" }
 
 # revm
-<<<<<<< HEAD
-revm = { version = "8.0.0", features = ["std", "secp256k1"], default-features = false }
-revm-primitives = { version = "3.1.0", features = ["std"], default-features = false }
-# revm-inspectors = { git = "https://github.com/paradigmxyz/evm-inspectors", rev = "7168ac5" }
-revm-inspectors = { git = "https://github.com/paradigmxyz/evm-inspectors", branch = "bumprevm" }
+revm = { version = "9.0.0", features = ["std", "secp256k1"], default-features = false }
+revm-primitives = { version = "4.0.0", features = ["std"], default-features = false }
+revm-inspectors = { git = "https://github.com/paradigmxyz/evm-inspectors", rev = "21a2db5" }
 
 # compiler
 revm-jit = { path = "../revm-jit/crates/revm-jit" }
 revm-jit-build = { path = "../revm-jit/crates/revm-jit-build" }
-=======
-revm = { version = "9.0.0", features = ["std", "secp256k1"], default-features = false }
-revm-primitives = { version = "4.0.0", features = ["std"], default-features = false }
-revm-inspectors = { git = "https://github.com/paradigmxyz/evm-inspectors", rev = "21a2db5" }
->>>>>>> 081796b1
 
 # eth
 alloy-chains = "0.1.15"
