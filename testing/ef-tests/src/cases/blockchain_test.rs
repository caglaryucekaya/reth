//! Test runners for `BlockchainTests` in <https://github.com/ethereum/tests>

use crate::{
    models::{BlockchainTest, ForkSpec},
    Case, Error, Suite,
};
use alloy_rlp::Decodable;
use rayon::iter::{ParallelBridge, ParallelIterator};
use reth_db::test_utils::{create_test_rw_db, create_test_static_files_dir};
use reth_primitives::{BlockBody, SealedBlock, StaticFileSegment};
use reth_provider::{
    providers::{StaticFileProvider, StaticFileWriter},
    HashingWriter, ProviderFactory,
};
use reth_stages::{stages::ExecutionStage, ExecInput, Stage};
use std::{collections::BTreeMap, fs, path::Path, sync::Arc};

/// A handler for the blockchain test suite.
#[derive(Debug)]
pub struct BlockchainTests {
    suite: String,
}

impl BlockchainTests {
    /// Create a new handler for a subset of the blockchain test suite.
    pub fn new(suite: String) -> Self {
        Self { suite }
    }
}

impl Suite for BlockchainTests {
    type Case = BlockchainTestCase;

    fn suite_name(&self) -> String {
        format!("BlockchainTests/{}", self.suite)
    }
}

/// An Ethereum blockchain test.
#[derive(Debug, PartialEq, Eq)]
pub struct BlockchainTestCase {
    tests: BTreeMap<String, BlockchainTest>,
    skip: bool,
}

impl Case for BlockchainTestCase {
    fn load(path: &Path) -> Result<Self, Error> {
        Ok(Self {
            tests: {
                let s = fs::read_to_string(path)
                    .map_err(|error| Error::Io { path: path.into(), error })?;
                serde_json::from_str(&s)
                    .map_err(|error| Error::CouldNotDeserialize { path: path.into(), error })?
            },
            skip: should_skip(path),
        })
    }

    /// Runs the test cases for the Ethereum Forks test suite.
    ///
    /// # Errors
    /// Returns an error if the test is flagged for skipping or encounters issues during execution.
    fn run(&self) -> Result<(), Error> {
        // If the test is marked for skipping, return a Skipped error immediately.
        if self.skip {
            return Err(Error::Skipped)
        }

        // Iterate through test cases, filtering by the network type to exclude specific forks.
        self.tests
            .values()
            .filter(|case| {
                !matches!(
                    case.network,
                    ForkSpec::ByzantiumToConstantinopleAt5 |
                        ForkSpec::Constantinople |
                        ForkSpec::ConstantinopleFix |
                        ForkSpec::MergeEOF |
                        ForkSpec::MergeMeterInitCode |
                        ForkSpec::MergePush0 |
                        ForkSpec::Unknown
                )
            })
            .par_bridge()
            .try_for_each(|case| {
                // Create a new test database and initialize a provider for the test case.
                let db = create_test_rw_db();
                let (_static_files_dir, static_files_dir_path) = create_test_static_files_dir();
                let provider = ProviderFactory::new(
                    db.as_ref(),
                    Arc::new(case.network.clone().into()),
<<<<<<< HEAD
                    StaticFileProvider::read_write(static_files_dir_path).unwrap(),
                )
=======
                    static_files_dir_path,
                )?
>>>>>>> 99068198
                .provider_rw()
                .unwrap();

                // Insert initial test state into the provider.
                provider.insert_historical_block(
                    SealedBlock::new(
                        case.genesis_block_header.clone().into(),
                        BlockBody::default(),
                    )
                    .try_seal_with_senders()
                    .unwrap(),
                    None,
                )?;
                case.pre.write_to_db(provider.tx_ref())?;

                // Initialize receipts static file with genesis
                {
                    let mut receipts_writer = provider
                        .static_file_provider()
                        .latest_writer(StaticFileSegment::Receipts)
                        .unwrap();
                    receipts_writer.increment_block(StaticFileSegment::Receipts, 0).unwrap();
                    receipts_writer.commit_without_sync_all().unwrap();
                }

                // Decode and insert blocks, creating a chain of blocks for the test case.
                let last_block = case.blocks.iter().try_fold(None, |_, block| {
                    let decoded = SealedBlock::decode(&mut block.rlp.as_ref())?;
                    provider.insert_historical_block(
                        decoded.clone().try_seal_with_senders().unwrap(),
                        None,
                    )?;
                    Ok::<Option<SealedBlock>, Error>(Some(decoded))
                })?;
                provider
                    .static_file_provider()
                    .latest_writer(StaticFileSegment::Headers)
                    .unwrap()
                    .commit_without_sync_all()
                    .unwrap();

                // Execute the execution stage using the EVM processor factory for the test case
                // network.
                let _ = ExecutionStage::new_with_executor(
                    reth_evm_ethereum::execute::EthExecutorProvider::ethereum(Arc::new(
                        case.network.clone().into(),
                    )),
                )
                .execute(
                    &provider,
                    ExecInput { target: last_block.as_ref().map(|b| b.number), checkpoint: None },
                );

                // Validate the post-state for the test case.
                match (&case.post_state, &case.post_state_hash) {
                    (Some(state), None) => {
                        // Validate accounts in the state against the provider's database.
                        for (&address, account) in state.iter() {
                            account.assert_db(address, provider.tx_ref())?;
                        }
                    }
                    (None, Some(expected_state_root)) => {
                        // Insert state hashes into the provider based on the expected state root.
                        let last_block = last_block.unwrap_or_default();
                        provider.insert_hashes(
                            0..=last_block.number,
                            last_block.hash(),
                            *expected_state_root,
                        )?;
                    }
                    _ => return Err(Error::MissingPostState),
                }

                // Drop the provider without committing to the database.
                drop(provider);
                Ok(())
            })?;

        Ok(())
    }
}

/// Returns whether the test at the given path should be skipped.
///
/// Some tests are edge cases that cannot happen on mainnet, while others are skipped for
/// convenience (e.g. they take a long time to run) or are temporarily disabled.
///
/// The reason should be documented in a comment above the file name(s).
pub fn should_skip(path: &Path) -> bool {
    let path_str = path.to_str().expect("Path is not valid UTF-8");
    let name = path.file_name().unwrap().to_str().unwrap();
    matches!(
        name,
        // funky test with `bigint 0x00` value in json :) not possible to happen on mainnet and require
        // custom json parser. https://github.com/ethereum/tests/issues/971
        | "ValueOverflow.json"
        | "ValueOverflowParis.json"

        // txbyte is of type 02 and we dont parse tx bytes for this test to fail.
        | "typeTwoBerlin.json"

        // Test checks if nonce overflows. We are handling this correctly but we are not parsing
        // exception in testsuite There are more nonce overflow tests that are in internal
        // call/create, and those tests are passing and are enabled.
        | "CreateTransactionHighNonce.json"

        // Test check if gas price overflows, we handle this correctly but does not match tests specific
        // exception.
        | "HighGasPrice.json"
        | "HighGasPriceParis.json"

        // Skip test where basefee/accesslist/difficulty is present but it shouldn't be supported in
        // London/Berlin/TheMerge. https://github.com/ethereum/tests/blob/5b7e1ab3ffaf026d99d20b17bb30f533a2c80c8b/GeneralStateTests/stExample/eip1559.json#L130
        // It is expected to not execute these tests.
        | "accessListExample.json"
        | "basefeeExample.json"
        | "eip1559.json"
        | "mergeTest.json"

        // These tests are passing, but they take a lot of time to execute so we are going to skip them.
        | "loopExp.json"
        | "Call50000_sha256.json"
        | "static_Call50000_sha256.json"
        | "loopMul.json"
        | "CALLBlake2f_MaxRounds.json"
        | "shiftCombinations.json"
    )
    // Ignore outdated EOF tests that haven't been updated for Cancun yet.
    || path_contains(path_str, &["EIPTests", "stEOF"])
}

/// `str::contains` but for a path. Takes into account the OS path separator (`/` or `\`).
fn path_contains(path_str: &str, rhs: &[&str]) -> bool {
    let rhs = rhs.join(std::path::MAIN_SEPARATOR_STR);
    path_str.contains(&rhs)
}<|MERGE_RESOLUTION|>--- conflicted
+++ resolved
@@ -89,13 +89,8 @@
                 let provider = ProviderFactory::new(
                     db.as_ref(),
                     Arc::new(case.network.clone().into()),
-<<<<<<< HEAD
                     StaticFileProvider::read_write(static_files_dir_path).unwrap(),
                 )
-=======
-                    static_files_dir_path,
-                )?
->>>>>>> 99068198
                 .provider_rw()
                 .unwrap();
 
